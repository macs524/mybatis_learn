/**
 *    Copyright 2009-2016 the original author or authors.
 *
 *    Licensed under the Apache License, Version 2.0 (the "License");
 *    you may not use this file except in compliance with the License.
 *    You may obtain a copy of the License at
 *
 *       http://www.apache.org/licenses/LICENSE-2.0
 *
 *    Unless required by applicable law or agreed to in writing, software
 *    distributed under the License is distributed on an "AS IS" BASIS,
 *    WITHOUT WARRANTIES OR CONDITIONS OF ANY KIND, either express or implied.
 *    See the License for the specific language governing permissions and
 *    limitations under the License.
 */
package org.apache.ibatis.datasource.pooled;

import org.apache.ibatis.datasource.unpooled.UnpooledDataSource;
import org.apache.ibatis.logging.Log;
import org.apache.ibatis.logging.LogFactory;

import javax.sql.DataSource;
import java.io.PrintWriter;
import java.lang.reflect.InvocationHandler;
import java.lang.reflect.Proxy;
import java.sql.*;
import java.util.Properties;
import java.util.logging.Logger;

/**
 * This is a simple, synchronous, thread-safe database connection pool.
 * 这是一个小巧精致的线程池实现，我们通过分析源码，学习一下线程池有哪些要素，需要怎么写。
 * @author Clinton Begin
 */
public class PooledDataSource implements DataSource {

  private static final Log log = LogFactory.getLog(PooledDataSource.class);

  private final PoolState state = new PoolState(this);

  private final UnpooledDataSource dataSource;

  // OPTIONAL CONFIGURATION FIELDS
  protected int poolMaximumActiveConnections = 10; // 最大活跃连接数
  protected int poolMaximumIdleConnections = 5; //最大空闲连接数
  protected int poolMaximumCheckoutTime = 20000; //最大检查时间
  protected int poolTimeToWait = 20000; //最长等待时间
  protected String poolPingQuery = "NO PING QUERY SET"; //PING查询命令
  protected boolean poolPingEnabled; //是否允许PING
  protected int poolPingConnectionsNotUsedFor;

  private int expectedConnectionTypeCode;


  //构造函数
  public PooledDataSource() {
    dataSource = new UnpooledDataSource();
  }

  public PooledDataSource(UnpooledDataSource dataSource) {
    this.dataSource = dataSource;
  }

  public PooledDataSource(String driver, String url, String username, String password) {
    dataSource = new UnpooledDataSource(driver, url, username, password);
    expectedConnectionTypeCode = assembleConnectionTypeCode(dataSource.getUrl(), dataSource.getUsername(), dataSource.getPassword());
  }

  public PooledDataSource(String driver, String url, Properties driverProperties) {
    dataSource = new UnpooledDataSource(driver, url, driverProperties);
    expectedConnectionTypeCode = assembleConnectionTypeCode(dataSource.getUrl(), dataSource.getUsername(), dataSource.getPassword());
  }

  public PooledDataSource(ClassLoader driverClassLoader, String driver, String url, String username, String password) {
    dataSource = new UnpooledDataSource(driverClassLoader, driver, url, username, password);
    expectedConnectionTypeCode = assembleConnectionTypeCode(dataSource.getUrl(), dataSource.getUsername(), dataSource.getPassword());
  }

  public PooledDataSource(ClassLoader driverClassLoader, String driver, String url, Properties driverProperties) {
    dataSource = new UnpooledDataSource(driverClassLoader, driver, url, driverProperties);
    expectedConnectionTypeCode = assembleConnectionTypeCode(dataSource.getUrl(), dataSource.getUsername(), dataSource.getPassword());
  }

  @Override
  public Connection getConnection() throws SQLException {
    return popConnection(dataSource.getUsername(), dataSource.getPassword()).getProxyConnection();
  }

  @Override
  public Connection getConnection(String username, String password) throws SQLException {
    return popConnection(username, password).getProxyConnection();
  }

  @Override
  public void setLoginTimeout(int loginTimeout) throws SQLException {
    DriverManager.setLoginTimeout(loginTimeout);
  }

  @Override
  public int getLoginTimeout() throws SQLException {
    return DriverManager.getLoginTimeout();
  }

  @Override
  public void setLogWriter(PrintWriter logWriter) throws SQLException {
    DriverManager.setLogWriter(logWriter);
  }

  @Override
  public PrintWriter getLogWriter() throws SQLException {
    return DriverManager.getLogWriter();
  }

  public void setDriver(String driver) {
    dataSource.setDriver(driver);
    forceCloseAll();
  }

  public void setUrl(String url) {
    dataSource.setUrl(url);
    forceCloseAll();
  }

  public void setUsername(String username) {
    dataSource.setUsername(username);
    forceCloseAll();
  }

  public void setPassword(String password) {
    dataSource.setPassword(password);
    forceCloseAll();
  }

  public void setDefaultAutoCommit(boolean defaultAutoCommit) {
    dataSource.setAutoCommit(defaultAutoCommit);
    forceCloseAll();
  }

  public void setDefaultTransactionIsolationLevel(Integer defaultTransactionIsolationLevel) {
    dataSource.setDefaultTransactionIsolationLevel(defaultTransactionIsolationLevel);
    forceCloseAll();
  }

  public void setDriverProperties(Properties driverProps) {
    dataSource.setDriverProperties(driverProps);
    forceCloseAll();
  }

  /*
   * The maximum number of active connections
   *
   * @param poolMaximumActiveConnections The maximum number of active connections
   */
  public void setPoolMaximumActiveConnections(int poolMaximumActiveConnections) {
    this.poolMaximumActiveConnections = poolMaximumActiveConnections;
    forceCloseAll();
  }

  /*
   * The maximum number of idle connections
   *
   * @param poolMaximumIdleConnections The maximum number of idle connections
   */
  public void setPoolMaximumIdleConnections(int poolMaximumIdleConnections) {
    this.poolMaximumIdleConnections = poolMaximumIdleConnections;
    forceCloseAll();
  }

  /*
   * The maximum time a connection can be used before it *may* be
   * given away again.
   *
   * @param poolMaximumCheckoutTime The maximum time
   */
  public void setPoolMaximumCheckoutTime(int poolMaximumCheckoutTime) {
    this.poolMaximumCheckoutTime = poolMaximumCheckoutTime;
    forceCloseAll();
  }

  /*
   * The time to wait before retrying to get a connection
   *
   * @param poolTimeToWait The time to wait
   */
  public void setPoolTimeToWait(int poolTimeToWait) {
    this.poolTimeToWait = poolTimeToWait;
    forceCloseAll();
  }

  /*
   * The query to be used to check a connection
   *
   * @param poolPingQuery The query
   */
  public void setPoolPingQuery(String poolPingQuery) {
    this.poolPingQuery = poolPingQuery;
    forceCloseAll();
  }

  /*
   * Determines if the ping query should be used.
   *
   * @param poolPingEnabled True if we need to check a connection before using it
   */
  public void setPoolPingEnabled(boolean poolPingEnabled) {
    this.poolPingEnabled = poolPingEnabled;
    forceCloseAll();
  }

  /*
   * If a connection has not been used in this many milliseconds, ping the
   * database to make sure the connection is still good.
   *
   * @param milliseconds the number of milliseconds of inactivity that will trigger a ping
   */
  public void setPoolPingConnectionsNotUsedFor(int milliseconds) {
    this.poolPingConnectionsNotUsedFor = milliseconds;
    forceCloseAll();
  }

  public String getDriver() {
    return dataSource.getDriver();
  }

  public String getUrl() {
    return dataSource.getUrl();
  }

  public String getUsername() {
    return dataSource.getUsername();
  }

  public String getPassword() {
    return dataSource.getPassword();
  }

  public boolean isAutoCommit() {
    return dataSource.isAutoCommit();
  }

  public Integer getDefaultTransactionIsolationLevel() {
    return dataSource.getDefaultTransactionIsolationLevel();
  }

  public Properties getDriverProperties() {
    return dataSource.getDriverProperties();
  }

  public int getPoolMaximumActiveConnections() {
    return poolMaximumActiveConnections;
  }

  public int getPoolMaximumIdleConnections() {
    return poolMaximumIdleConnections;
  }

  public int getPoolMaximumCheckoutTime() {
    return poolMaximumCheckoutTime;
  }

  public int getPoolTimeToWait() {
    return poolTimeToWait;
  }

  public String getPoolPingQuery() {
    return poolPingQuery;
  }

  public boolean isPoolPingEnabled() {
    return poolPingEnabled;
  }

  public int getPoolPingConnectionsNotUsedFor() {
    return poolPingConnectionsNotUsedFor;
  }

  /*
   * Closes all active and idle connections in the pool
   */
  public void forceCloseAll() {
    synchronized (state) {
      expectedConnectionTypeCode = assembleConnectionTypeCode(dataSource.getUrl(), dataSource.getUsername(), dataSource.getPassword());
      for (int i = state.activeConnections.size(); i > 0; i--) {
        try {
          PooledConnection conn = state.activeConnections.remove(i - 1);
          conn.invalidate();

          Connection realConn = conn.getRealConnection();
          if (!realConn.getAutoCommit()) {
            realConn.rollback();
          }
          realConn.close();
        } catch (Exception e) {
          // ignore
        }
      }
      for (int i = state.idleConnections.size(); i > 0; i--) {
        try {
          PooledConnection conn = state.idleConnections.remove(i - 1);
          conn.invalidate();

          Connection realConn = conn.getRealConnection();
          if (!realConn.getAutoCommit()) {
            realConn.rollback();
          }
          realConn.close();
        } catch (Exception e) {
          // ignore
        }
      }
    }
    if (log.isDebugEnabled()) {
      log.debug("PooledDataSource forcefully closed/removed all connections.");
    }
  }

  public PoolState getPoolState() {
    return state;
  }

  /**
   * 连接的HASH CODE
   * @param url
   * @param username
   * @param password
   * @return
   */
  private int assembleConnectionTypeCode(String url, String username, String password) {
    return ("" + url + username + password).hashCode();
  }

  protected void pushConnection(PooledConnection conn) throws SQLException {

    synchronized (state) {
      state.activeConnections.remove(conn);
      if (conn.isValid()) {
        if (state.idleConnections.size() < poolMaximumIdleConnections && conn.getConnectionTypeCode() == expectedConnectionTypeCode) {
          state.accumulatedCheckoutTime += conn.getCheckoutTime();
          if (!conn.getRealConnection().getAutoCommit()) {
            conn.getRealConnection().rollback();
          }
          PooledConnection newConn = new PooledConnection(conn.getRealConnection(), this);
          state.idleConnections.add(newConn);
          newConn.setCreatedTimestamp(conn.getCreatedTimestamp());
          newConn.setLastUsedTimestamp(conn.getLastUsedTimestamp());
          conn.invalidate();
          if (log.isDebugEnabled()) {
            log.debug("Returned connection " + newConn.getRealHashCode() + " to pool.");
          }
          state.notifyAll();
        } else {
          state.accumulatedCheckoutTime += conn.getCheckoutTime();
          if (!conn.getRealConnection().getAutoCommit()) {
            conn.getRealConnection().rollback();
          }
          conn.getRealConnection().close();
          if (log.isDebugEnabled()) {
            log.debug("Closed connection " + conn.getRealHashCode() + ".");
          }
          conn.invalidate();
        }
      } else {
        if (log.isDebugEnabled()) {
          log.debug("A bad connection (" + conn.getRealHashCode() + ") attempted to return to the pool, discarding connection.");
        }
        state.badConnectionCount++;
      }
    }
  }

  /**
<<<<<<< HEAD
   * 从池中获取一个连接。
=======
   * 从池中获取一个连接。 这是个关键实现
>>>>>>> d8da39c6
   * @param username 用户名
   * @param password 密码
   * @return
   * @throws SQLException
   */
  private PooledConnection popConnection(String username, String password) throws SQLException {
    boolean countedWait = false;
    PooledConnection conn = null;
    long t = System.currentTimeMillis(); //当前时间
    int localBadConnectionCount = 0;

    while (conn == null) {

      synchronized (state) {
        if (!state.idleConnections.isEmpty()) {
          //1 池里有空闲的连接，再好不过
          // Pool has available connection
          conn = state.idleConnections.remove(0); //直接从队列里取出来
          if (log.isDebugEnabled()) {
            log.debug("Checked out connection " + conn.getRealHashCode() + " from pool.");
          }
        } else {
          //2 池里没有空闲的连接，那么要么创建一个，要么想其它办法
          // Pool does not have available connection
          if (state.activeConnections.size() < poolMaximumActiveConnections) {
            //2.1 当前有效的连接个数还没有达到上限，那么就直接创建一个新的。
            // Can create new connection
            conn = new PooledConnection(dataSource.getConnection(), this);
            if (log.isDebugEnabled()) {
              log.debug("Created connection " + conn.getRealHashCode() + ".");
            }
          } else {
            // Cannot create new connection
            //2.2 不能创建新的了，那就看有没有过期的。

            //先找到活跃列表里最早的那一个连接
            PooledConnection oldestActiveConnection = state.activeConnections.get(0);
            //获取其检查时间
            long longestCheckoutTime = oldestActiveConnection.getCheckoutTime();

            if (longestCheckoutTime > poolMaximumCheckoutTime) {
              //2.2.1 如果其检查时间超过了最长的检查时间，那么我们可以认为这个活跃的连接已经失效了。
              // Can claim overdue connection
              state.claimedOverdueConnectionCount++; //过期的连接数加1
              state.accumulatedCheckoutTimeOfOverdueConnections += longestCheckoutTime; //累计的过期时间增加
              state.accumulatedCheckoutTime += longestCheckoutTime; //累计的检查时间增加，这两个不是一样的吗？

              state.activeConnections.remove(oldestActiveConnection); //将其移除
              if (!oldestActiveConnection.getRealConnection().getAutoCommit()) {
                try {
                  oldestActiveConnection.getRealConnection().rollback();
                } catch (SQLException e) {
                  log.debug("Bad connection. Could not roll back");
                }  
              }

              //创建一个新的代理，但并不是要创建一个新的连接
              conn = new PooledConnection(oldestActiveConnection.getRealConnection(), this);
              conn.setCreatedTimestamp(oldestActiveConnection.getCreatedTimestamp());
              conn.setLastUsedTimestamp(oldestActiveConnection.getLastUsedTimestamp());

              //使旧的连接失效
              oldestActiveConnection.invalidate();
              if (log.isDebugEnabled()) {
                log.debug("Claimed overdue connection " + conn.getRealHashCode() + ".");
              }


            } else {
              // Must wait
              // 2.2.2 活跃列表都还没有过期的，则只有等待了。
              try {
                if (!countedWait) {
                  //如果还没有记数，则记一次
                  state.hadToWaitCount++;
                  countedWait = true;
                }
                if (log.isDebugEnabled()) {
                  log.debug("Waiting as long as " + poolTimeToWait + " milliseconds for connection.");
                }
                long wt = System.currentTimeMillis();
                state.wait(poolTimeToWait); // 等待20秒
                state.accumulatedWaitTime += System.currentTimeMillis() - wt; //记录下本次的等待时间。
                //等待20秒之后，会被中断吗？
              } catch (InterruptedException e) {
                break;
              }
            }
          }
        }

<<<<<<< HEAD

=======
        //取到conn 之后的处理
>>>>>>> d8da39c6
        if (conn != null) {
          if (conn.isValid()) {
            if (!conn.getRealConnection().getAutoCommit()) {
              conn.getRealConnection().rollback(); //为什么要rollback()
            }
            conn.setConnectionTypeCode(assembleConnectionTypeCode(dataSource.getUrl(), username, password));
            conn.setCheckoutTimestamp(System.currentTimeMillis());
            conn.setLastUsedTimestamp(System.currentTimeMillis()); //连接在使用了，更新其最后一次使用时间


            state.activeConnections.add(conn); //放到活跃列表里
            state.requestCount++;
            state.accumulatedRequestTime += System.currentTimeMillis() - t; //累加本次请求的时长
          } else {
            if (log.isDebugEnabled()) {
              log.debug("A bad connection (" + conn.getRealHashCode() + ") was returned from the pool, getting another connection.");
            }
            state.badConnectionCount++;
            localBadConnectionCount++;
            conn = null;
            if (localBadConnectionCount > (poolMaximumIdleConnections + 3)) {
              if (log.isDebugEnabled()) {
                log.debug("PooledDataSource: Could not get a good connection to the database.");
              }
              throw new SQLException("PooledDataSource: Could not get a good connection to the database.");
            }
          }
<<<<<<< HEAD
        }
      }//syncnized
=======
        }//conn != null
      }//synchronized
>>>>>>> d8da39c6

    }// while

    if (conn == null) {
      if (log.isDebugEnabled()) {
        log.debug("PooledDataSource: Unknown server error condition.  The connection pool returned a null connection.");
      }
      throw new SQLException("PooledDataSource: Unknown severe error condition.  The connection pool returned a null connection.");
    }

    return conn;
  }

  /*
   * Method to check to see if a connection is still usable
   *
   * @param conn - the connection to check
   * @return True if the connection is still usable
   */
  protected boolean pingConnection(PooledConnection conn) {
    boolean result = true;

    try {
      result = !conn.getRealConnection().isClosed();
    } catch (SQLException e) {
      if (log.isDebugEnabled()) {
        log.debug("Connection " + conn.getRealHashCode() + " is BAD: " + e.getMessage());
      }
      result = false;
    }

    if (result) {
      if (poolPingEnabled) {
        if (poolPingConnectionsNotUsedFor >= 0 && conn.getTimeElapsedSinceLastUse() > poolPingConnectionsNotUsedFor) {
          try {
            if (log.isDebugEnabled()) {
              log.debug("Testing connection " + conn.getRealHashCode() + " ...");
            }
            Connection realConn = conn.getRealConnection();
            Statement statement = realConn.createStatement();
            ResultSet rs = statement.executeQuery(poolPingQuery);
            rs.close();
            statement.close();
            if (!realConn.getAutoCommit()) {
              realConn.rollback();
            }
            result = true;
            if (log.isDebugEnabled()) {
              log.debug("Connection " + conn.getRealHashCode() + " is GOOD!");
            }
          } catch (Exception e) {
            log.warn("Execution of ping query '" + poolPingQuery + "' failed: " + e.getMessage());
            try {
              conn.getRealConnection().close();
            } catch (Exception e2) {
              //ignore
            }
            result = false;
            if (log.isDebugEnabled()) {
              log.debug("Connection " + conn.getRealHashCode() + " is BAD: " + e.getMessage());
            }
          }
        }
      }
    }
    return result;
  }

  /*
   * Unwraps a pooled connection to get to the 'real' connection
   *
   * @param conn - the pooled connection to unwrap
   * @return The 'real' connection
   */
  public static Connection unwrapConnection(Connection conn) {
    if (Proxy.isProxyClass(conn.getClass())) {
      InvocationHandler handler = Proxy.getInvocationHandler(conn);
      if (handler instanceof PooledConnection) {
        return ((PooledConnection) handler).getRealConnection();
      }
    }
    return conn;
  }

  protected void finalize() throws Throwable {
    forceCloseAll();
    super.finalize();
  }

  public <T> T unwrap(Class<T> iface) throws SQLException {
    throw new SQLException(getClass().getName() + " is not a wrapper.");
  }

  public boolean isWrapperFor(Class<?> iface) throws SQLException {
    return false;
  }

  public Logger getParentLogger() {
    return Logger.getLogger(Logger.GLOBAL_LOGGER_NAME); // requires JDK version 1.6
  }

}<|MERGE_RESOLUTION|>--- conflicted
+++ resolved
@@ -15,17 +15,22 @@
  */
 package org.apache.ibatis.datasource.pooled;
 
+import java.io.PrintWriter;
+import java.lang.reflect.InvocationHandler;
+import java.lang.reflect.Proxy;
+import java.sql.Connection;
+import java.sql.DriverManager;
+import java.sql.ResultSet;
+import java.sql.SQLException;
+import java.sql.Statement;
+import java.util.Properties;
+import java.util.logging.Logger;
+
+import javax.sql.DataSource;
+
 import org.apache.ibatis.datasource.unpooled.UnpooledDataSource;
 import org.apache.ibatis.logging.Log;
 import org.apache.ibatis.logging.LogFactory;
-
-import javax.sql.DataSource;
-import java.io.PrintWriter;
-import java.lang.reflect.InvocationHandler;
-import java.lang.reflect.Proxy;
-import java.sql.*;
-import java.util.Properties;
-import java.util.logging.Logger;
 
 /**
  * This is a simple, synchronous, thread-safe database connection pool.
@@ -369,11 +374,7 @@
   }
 
   /**
-<<<<<<< HEAD
-   * 从池中获取一个连接。
-=======
    * 从池中获取一个连接。 这是个关键实现
->>>>>>> d8da39c6
    * @param username 用户名
    * @param password 密码
    * @return
@@ -465,11 +466,7 @@
           }
         }
 
-<<<<<<< HEAD
-
-=======
         //取到conn 之后的处理
->>>>>>> d8da39c6
         if (conn != null) {
           if (conn.isValid()) {
             if (!conn.getRealConnection().getAutoCommit()) {
@@ -497,13 +494,8 @@
               throw new SQLException("PooledDataSource: Could not get a good connection to the database.");
             }
           }
-<<<<<<< HEAD
-        }
-      }//syncnized
-=======
         }//conn != null
       }//synchronized
->>>>>>> d8da39c6
 
     }// while
 
