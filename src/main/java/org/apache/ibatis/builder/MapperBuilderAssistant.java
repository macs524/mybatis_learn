/**
 * Copyright 2009-2017 the original author or authors.
 * <p>
 * Licensed under the Apache License, Version 2.0 (the "License");
 * you may not use this file except in compliance with the License.
 * You may obtain a copy of the License at
 * <p>
 * http://www.apache.org/licenses/LICENSE-2.0
 * <p>
 * Unless required by applicable law or agreed to in writing, software
 * distributed under the License is distributed on an "AS IS" BASIS,
 * WITHOUT WARRANTIES OR CONDITIONS OF ANY KIND, either express or implied.
 * See the License for the specific language governing permissions and
 * limitations under the License.
 */
package org.apache.ibatis.builder;

import org.apache.ibatis.cache.Cache;
import org.apache.ibatis.cache.decorators.LruCache;
import org.apache.ibatis.cache.impl.PerpetualCache;
import org.apache.ibatis.executor.ErrorContext;
import org.apache.ibatis.executor.keygen.KeyGenerator;
import org.apache.ibatis.mapping.*;
import org.apache.ibatis.reflection.MetaClass;
import org.apache.ibatis.scripting.LanguageDriver;
import org.apache.ibatis.session.Configuration;
import org.apache.ibatis.type.JdbcType;
import org.apache.ibatis.type.TypeHandler;

import java.util.*;

/**
 * @author Clinton Begin
 */
public class MapperBuilderAssistant extends BaseBuilder {

    private String currentNamespace;
    private final String resource;
    private Cache currentCache;
    private boolean unresolvedCacheRef; // issue #676

    /**
     * 辅助类,把一些功能实现放到这里.
     * @param configuration 配置变量
     * @param resource 资源名? 这个最终会被用来放在MappedStatement中作为其属性之一.
     */
    public MapperBuilderAssistant(Configuration configuration, String resource) {
        super(configuration);
        ErrorContext.instance().resource(resource);
        this.resource = resource;
    }

    public String getCurrentNamespace() {
        return currentNamespace;
    }

    public void setCurrentNamespace(String currentNamespace) {
        if (currentNamespace == null) {
            throw new BuilderException("The mapper element requires a namespace attribute to be specified.");
        }

        if (this.currentNamespace != null && !this.currentNamespace.equals(currentNamespace)) {
            throw new BuilderException("Wrong namespace. Expected '"
                    + this.currentNamespace + "' but found '" + currentNamespace + "'.");
        }

        this.currentNamespace = currentNamespace;
    }

    /**
     * 补充当前的命名空间, 一般是ID用的多
     *
     * 什么样的情况下, isReference 在调用时会传递true呢,
     *
     * 一般是属性值为引用时, 比如说resultMap属性,这个可能会引用到另一个Mapper的定义, 当然也可能不是
     *
     * 所以这种情况下,你必须允许这个属性值可以有".", 那么如果没有".",  我们则认为是属于当前命名空间的
     * 把当前命名空间的前缀加上.
     *
     * 如果属性值不会是引用,只能在本Mapper里定义的话, 比如语句的id. 那么调用的时候传false
     * 为了避免重复加命名空间, 判断属性是否以当前命名空间开头,如果是的话, 说明已经加过,不处理,不是,则加上.
     * 这种情况下,不允许属性值有"."
     *
     * 从调用的情况上来看, 允许引用其它mapper的属性有如下:
     * 1) resultMap
     * 2) extend
     * 3) parameterMap
     * 4) select
     * 5) refid
     *
     * 其中parameterMap已经不用了, 所以主要就是那4个, 至于为什么是这四个也是很好理解的,就不多说了.
     *
     * 这个方法终于理解了.
     * @param base  基本属性
     * @param isReference 是否引用
     * @return 返回补充后的结果
     */
    public String applyCurrentNamespace(String base, boolean isReference) {
        if (base == null) {
            return null;
        }

        if (isReference) {
            // is it qualified with any namespace yet?
            if (base.contains(".")) {
                return base;
            }
        } else {
            // is it qualified with this namespace yet?
            if (base.startsWith(currentNamespace + ".")) {
                return base;
            }
            if (base.contains(".")) {
                throw new BuilderException("Dots are not allowed in element names, please remove it from " + base);
            }
        }
        return currentNamespace + "." + base;
    }

    /**
     * 使用引用命名空间里的cache
     * @param namespace
     * @return
     */
    public Cache useCacheRef(String namespace) {
        if (namespace == null) {
            throw new BuilderException("cache-ref element requires a namespace attribute.");
        }
        try {
            unresolvedCacheRef = true;

            //每个cache在configuration中都有存储,所以直接使用指定的命名空间查询即可
            Cache cache = configuration.getCache(namespace); //这里并没有相互引用.
            if (cache == null) {
                //如果这个缓存不存在,那么这也是有可能的,因为这涉及到文件解析的先后顺序.
                // 很可能被引用的命名空间对应的文件还没有被解析.
                throw new IncompleteElementException("No cache for namespace '" + namespace + "' could be found.");
            }
            currentCache = cache; //设置当前缓存
            unresolvedCacheRef = false; //解析完成
            return cache;
        } catch (IllegalArgumentException e) {
            throw new IncompleteElementException("No cache for namespace '" + namespace + "' could be found.", e);
        }
    }

    public Cache useNewCache(Class<? extends Cache> typeClass,
                             Class<? extends Cache> evictionClass,
                             Long flushInterval,
                             Integer size,
                             boolean readWrite,
                             boolean blocking,
                             Properties props) {

        //以构造器的模式创建一个缓存对象.
        Cache cache = new CacheBuilder(currentNamespace)
                .implementation(valueOrDefault(typeClass, PerpetualCache.class))
                .addDecorator(valueOrDefault(evictionClass, LruCache.class))
                .clearInterval(flushInterval)
                .size(size)
                .readWrite(readWrite)
                .blocking(blocking)
                .properties(props)
                .build();

        //在全局配置中加上这个缓存
        configuration.addCache(cache);
        currentCache = cache; //使用当前缓存, 所以这个解析一定要在cache-ref之后 ,可以替换.
        return cache;
    }

    public ParameterMap addParameterMap(String id, Class<?> parameterClass, List<ParameterMapping> parameterMappings) {
        id = applyCurrentNamespace(id, false);
        ParameterMap parameterMap = new ParameterMap.Builder(configuration, id, parameterClass, parameterMappings).build();
        configuration.addParameterMap(parameterMap);
        return parameterMap;
    }
<<<<<<< HEAD
  }

  /**
   * 根据各种参数创建缓存， 其实只有一个是缓存实现，其它都是装饰器
   * @param typeClass  缓存实现类
   * @param evictionClass 回收策略，默认LRU
   * @param flushInterval 刷新间隔
   * @param size 大小
   * @param readWrite 是否可写
   * @param blocking 是否阻塞
   * @param props 属性
   * @return
   */
  public Cache useNewCache(Class<? extends Cache> typeClass,
      Class<? extends Cache> evictionClass,
      Long flushInterval,
      Integer size,
      boolean readWrite,
      boolean blocking,
      Properties props) {

      //以构造器的模式创建一个缓存对象.
    Cache cache = new CacheBuilder(currentNamespace)
        .implementation(valueOrDefault(typeClass, PerpetualCache.class))
        .addDecorator(valueOrDefault(evictionClass, LruCache.class))
        .clearInterval(flushInterval)
        .size(size)
        .readWrite(readWrite)
        .blocking(blocking)
        .properties(props)
        .build();

      //在全局配置中加上这个缓存
    configuration.addCache(cache);
    currentCache = cache; //使用当前缓存, 所以这个解析一定要在cache-ref之后 ,可以替换.
    return cache;
  }

  public ParameterMap addParameterMap(String id, Class<?> parameterClass, List<ParameterMapping> parameterMappings) {
    id = applyCurrentNamespace(id, false);
    ParameterMap parameterMap = new ParameterMap.Builder(configuration, id, parameterClass, parameterMappings).build();
    configuration.addParameterMap(parameterMap);
    return parameterMap;
  }
=======
>>>>>>> 9ec2ab1b

    /**
     * 构造一个参数映射
     * @param parameterType 参数类型
     * @param property 属性
     * @param javaType JAVA类型
     * @param jdbcType JDBC类型
     * @param resultMap 结果集
     * @param parameterMode 参数模式
     * @param typeHandler 参数类型转换器
     * @param numericScale 精度?
     * @return 生成好的参数映射
     */
    public ParameterMapping buildParameterMapping(
            Class<?> parameterType,
            String property,
            Class<?> javaType,
            JdbcType jdbcType,
            String resultMap,
            ParameterMode parameterMode,
            Class<? extends TypeHandler<?>> typeHandler,
            Integer numericScale) {

        //加上当前的别名引用
        resultMap = applyCurrentNamespace(resultMap, true);

        Class<?> javaTypeClass = resolveParameterJavaType(parameterType, property, javaType, jdbcType);
        TypeHandler<?> typeHandlerInstance = resolveTypeHandler(javaTypeClass, typeHandler);

        return new ParameterMapping.Builder(configuration, property, javaTypeClass)
                .jdbcType(jdbcType)
                .resultMapId(resultMap)
                .mode(parameterMode)
                .numericScale(numericScale)
                .typeHandler(typeHandlerInstance)
                .build();
    }

    /**
     * 添加resultMap, 最终的处理
     * @param id 表示这个resultMap的惟一索引
     * @param type 类型
     * @param extend 继承自
     * @param discriminator 鉴别器
     * @param resultMappings map中的各子节点组成的resultMapping
     * @param autoMapping 是否自动映射
     * @return 最终的map
     */
    public ResultMap addResultMap(
            String id,
            Class<?> type,
            String extend,
            Discriminator discriminator,
            List<ResultMapping> resultMappings,
            Boolean autoMapping) {
        id = applyCurrentNamespace(id, false);
        extend = applyCurrentNamespace(extend, true);

        if (extend != null) {

            //如果待继承的还没有解析,则先将其置为未完成
            if (!configuration.hasResultMap(extend)) {
                throw new IncompleteElementException("Could not find a parent resultmap with id '" + extend + "'");
            }
            ResultMap resultMap = configuration.getResultMap(extend); // 父类
            List<ResultMapping> extendedResultMappings = new ArrayList<ResultMapping>(resultMap.getResultMappings());
            extendedResultMappings.removeAll(resultMappings); //这是扩展那一部分
            // Remove parent constructor if this resultMap declares a constructor.
            boolean declaresConstructor = false;
            for (ResultMapping resultMapping : resultMappings) {
                if (resultMapping.getFlags().contains(ResultFlag.CONSTRUCTOR)) {
                    declaresConstructor = true;
                    break;
                }
            }


            if (declaresConstructor) {

                //定义了构造函数, 则移除父类的构造函数.
                Iterator<ResultMapping> extendedResultMappingsIter = extendedResultMappings.iterator();
                while (extendedResultMappingsIter.hasNext()) {
                    if (extendedResultMappingsIter.next().getFlags().contains(ResultFlag.CONSTRUCTOR)) {
                        extendedResultMappingsIter.remove();
                    }
                }
            }
            resultMappings.addAll(extendedResultMappings);
        }


        ResultMap resultMap = new ResultMap.Builder(configuration, id, type, resultMappings, autoMapping)
                .discriminator(discriminator)
                .build();


        configuration.addResultMap(resultMap);
        return resultMap;
    }

    public Discriminator buildDiscriminator(
            Class<?> resultType,
            String column,
            Class<?> javaType,
            JdbcType jdbcType,
            Class<? extends TypeHandler<?>> typeHandler,
            Map<String, String> discriminatorMap) {

        //1. 根据参数构造一个resultMapping
        ResultMapping resultMapping = buildResultMapping(
                resultType,
                null,
                column,
                javaType,
                jdbcType,
                null,
                null,
                null,
                null,
                typeHandler,
                new ArrayList<ResultFlag>(),
                null,
                null,
                false);

        //将原来的resultMap的ID加上namespace.
        Map<String, String> namespaceDiscriminatorMap = new HashMap<String, String>();
        for (Map.Entry<String, String> e : discriminatorMap.entrySet()) {
            String resultMap = e.getValue(); //1, key加前缀
            resultMap = applyCurrentNamespace(resultMap, true); //2. map
            namespaceDiscriminatorMap.put(e.getKey(), resultMap);

        }

        //生成一个鉴别器
        return new Discriminator.Builder(configuration, resultMapping, namespaceDiscriminatorMap).build();
    }

    public MappedStatement addMappedStatement(
            String id,
            SqlSource sqlSource,
            StatementType statementType,
            SqlCommandType sqlCommandType,
            Integer fetchSize,
            Integer timeout,
            String parameterMap,
            Class<?> parameterType,
            String resultMap,
            Class<?> resultType,
            ResultSetType resultSetType,
            boolean flushCache,
            boolean useCache,
            boolean resultOrdered,
            KeyGenerator keyGenerator,
            String keyProperty,
            String keyColumn,
            String databaseId,
            LanguageDriver lang,
            String resultSets) {

        if (unresolvedCacheRef) {
            throw new IncompleteElementException("Cache-ref not yet resolved");
        }

        id = applyCurrentNamespace(id, false);
        boolean isSelect = sqlCommandType == SqlCommandType.SELECT;

        MappedStatement.Builder statementBuilder = new MappedStatement.Builder(configuration, id, sqlSource, sqlCommandType)
                .resource(resource)
                .fetchSize(fetchSize)
                .timeout(timeout)
                .statementType(statementType)
                .keyGenerator(keyGenerator)
                .keyProperty(keyProperty)
                .keyColumn(keyColumn)
                .databaseId(databaseId)
                .lang(lang)
                .resultOrdered(resultOrdered)
                .resultSets(resultSets)
                .resultMaps(getStatementResultMaps(resultMap, resultType, id))
                .resultSetType(resultSetType)
                .flushCacheRequired(valueOrDefault(flushCache, !isSelect)) //是否清除缓存，由flushCache来决定，默认是要清除缓存的。（只要不是select)
                .useCache(valueOrDefault(useCache, isSelect))
                .cache(currentCache);

        //虽然我们自己不再定义parameterType, 但最终parameterType是要转化成ParameterMap的.
        ParameterMap statementParameterMap = getStatementParameterMap(parameterMap, parameterType, id);

        if (statementParameterMap != null) {
            statementBuilder.parameterMap(statementParameterMap);
        }

        MappedStatement statement = statementBuilder.build();
        configuration.addMappedStatement(statement); //最终是以key-value的形式添加到configure中去.
        return statement;
    }

    private <T> T valueOrDefault(T value, T defaultValue) {
        return value == null ? defaultValue : value;
    }

    /**
     * 解析ParameterMap
     * @param parameterMapName 引用的ParameterMap, 这个已几乎要弃用了,可以认为是NULL
     * @param parameterTypeClass 节点中指定的参数类型,即 parameterType
     * @param statementId 语句ID, 这里的ID是加上了命名空间之后的ID
     * @return ParameterMap
     */
    private ParameterMap getStatementParameterMap(
            String parameterMapName,
            Class<?> parameterTypeClass,
            String statementId) {

        parameterMapName = applyCurrentNamespace(parameterMapName, true);
        ParameterMap parameterMap = null;

        if (parameterMapName != null) {
            //1. 根据名称查找已定义的parameterMap, 这个可以忽略
            try {
                parameterMap = configuration.getParameterMap(parameterMapName);
            } catch (IllegalArgumentException e) {
                throw new IncompleteElementException("Could not find parameter map " + parameterMapName, e);
            }
        } else if (parameterTypeClass != null) {

            // 根据参数类型进行构造, 这是当前推荐的方式, 而且这两者不能同时使用,优先取map
            // 这种情况下是没有参数映射的,所以参数映射是空集合.
            List<ParameterMapping> parameterMappings = new ArrayList<ParameterMapping>();

            // 构造Map, 从实现上来看这个Map很简单,只是封装了ID和type, 没有参数映射.
            // 我想之所以被弃用,是因为团队觉得参数映射意义不大吧. 或者是可以以别的方式实现.
            parameterMap = new ParameterMap.Builder(
                    configuration,
                    statementId + "-Inline",
                    parameterTypeClass,
                    parameterMappings).build();
        }
        return parameterMap;
    }

    /**
     * 构造一个resultMap的list.
     * @param resultMap 节点中的resultMap属性
     * @param resultType 节点的resultType属性
     * @param statementId 语句ID
     * @return 得到一个resultMap节点
     */
    private List<ResultMap> getStatementResultMaps(
            String resultMap, //resultMap名称
            Class<?> resultType,
            String statementId) {
        resultMap = applyCurrentNamespace(resultMap, true);

        List<ResultMap> resultMaps = new ArrayList<ResultMap>();
        if (resultMap != null) {
            //如果直接指定了resultMap当然就使用resultMap了.
            String[] resultMapNames = resultMap.split(",");
            for (String resultMapName : resultMapNames) {
                try {
                    resultMaps.add(configuration.getResultMap(resultMapName.trim()));
                } catch (IllegalArgumentException e) {
                    throw new IncompleteElementException("Could not find result map " + resultMapName, e);
                }
            }
        } else if (resultType != null) {
            //否则就把resultType转换为ResultMap. 只是肯定没有mapping.
            //嬠没有指定ID就是inline
            ResultMap inlineResultMap = new ResultMap.Builder(
                    configuration,
                    statementId + "-Inline",
                    resultType,
                    new ArrayList<ResultMapping>(),
                    null).build();

            // 列表中内容只有一个
            resultMaps.add(inlineResultMap);
        }
        return resultMaps;
    }

    /**
     * 构造一个ResultMapping
     *
     * @param resultType resultMap的类型
     * @param property 该节点对应的Java POJO的属性名
     * @param column 列名, 和property应该是一一对应的
     * @param javaType java类型
     * @param jdbcType jdbc类型
     * @param nestedSelect select子句
     * @param nestedResultMap 内嵌的resultMap
     * @param notNullColumn 非NULL列
     * @param columnPrefix 列前缀
     * @param typeHandler 类型转换器
     * @param flags 节点标签
     * @param resultSet resultSet 结果集
     * @param foreignColumn 外键,
     * @param lazy 是否延迟
     * @return 对应的一个对象
     */
    public ResultMapping buildResultMapping(
            Class<?> resultType,
            String property,
            String column,
            Class<?> javaType,
            JdbcType jdbcType,
            String nestedSelect,
            String nestedResultMap,
            String notNullColumn,
            String columnPrefix,
            Class<? extends TypeHandler<?>> typeHandler,
            List<ResultFlag> flags,
            String resultSet,
            String foreignColumn,
            boolean lazy) {

        //经过处理, javaType至少是Object.class
        Class<?> javaTypeClass = resolveResultJavaType(resultType, property, javaType);

        //如果定义了则取定义的值,如果没有定义,则需要创建一个.
        // 但如果typeHandler为NULL的话,则typeHandlerInstance也肯定是为NULL的,直接后面就不处理了.
        TypeHandler<?> typeHandlerInstance = resolveTypeHandler(javaTypeClass, typeHandler);

        List<ResultMapping> composites = parseCompositeColumnName(column);

        //最终,我们生成了一个ResultMapping.
        return new ResultMapping.Builder(configuration, property, column, javaTypeClass)
                .jdbcType(jdbcType)
                .nestedQueryId(applyCurrentNamespace(nestedSelect, true)) //加上了命名空间
                .nestedResultMapId(applyCurrentNamespace(nestedResultMap, true))
                .resultSet(resultSet)
                .typeHandler(typeHandlerInstance)
                .flags(flags == null ? new ArrayList<ResultFlag>() : flags)
                .composites(composites)
                .notNullColumns(parseMultipleColumnNames(notNullColumn))
                .columnPrefix(columnPrefix)
                .foreignColumn(foreignColumn)
                .lazy(lazy)
                .build();
    }

    private Set<String> parseMultipleColumnNames(String columnName) {
        Set<String> columns = new HashSet<String>();
        if (columnName != null) {
            if (columnName.indexOf(',') > -1) {
                StringTokenizer parser = new StringTokenizer(columnName, "{}, ", false);
                while (parser.hasMoreTokens()) {
                    String column = parser.nextToken();
                    columns.add(column);
                }
            } else {
                columns.add(columnName);
            }
        }
        return columns;
    }

    /**
     * 处理多列的情况,这个我们暂时不分析.
     * @param columnName
     * @return
     */
    private List<ResultMapping> parseCompositeColumnName(String columnName) {
        List<ResultMapping> composites = new ArrayList<ResultMapping>();
        if (columnName != null && (columnName.indexOf('=') > -1 || columnName.indexOf(',') > -1)) {
            StringTokenizer parser = new StringTokenizer(columnName, "{}=, ", false);
            while (parser.hasMoreTokens()) {
                String property = parser.nextToken();
                String column = parser.nextToken();
                ResultMapping complexResultMapping = new ResultMapping.Builder(
                        configuration, property, column, configuration.getTypeHandlerRegistry().getUnknownTypeHandler()).build();
                composites.add(complexResultMapping);
            }
        }
        return composites;
    }

    /**
     * 进一步解析这个节点对应的JAVA类型
     * @param resultType JAVA POJO 类
     * @param property  JAVA POJO 属性
     * @param javaType 配置的JAVA类型
     * @return 最终的JAVA类型
     */
    private Class<?> resolveResultJavaType(Class<?> resultType, String property, Class<?> javaType) {

        //如果没有配置,则通过反射的方式去解析出javaType.
        if (javaType == null && property != null) {
            try {
                MetaClass metaResultType = MetaClass.forClass(resultType, configuration.getReflectorFactory());
                javaType = metaResultType.getSetterType(property);
            } catch (Exception e) {
                //ignore, following null check statement will deal with the situation
            }
        }
        if (javaType == null) {
            //如果没找到,就为Object吧
            javaType = Object.class;
        }

        return javaType;
    }

    /**
     * 根据诸多的入参来解析JavaType,
     * 其实如果javaType不为NULL,则根本不需要解析
     *
     * @param resultType 参数类型
     * @param property 属性
     * @param javaType javaType
     * @param jdbcType jdbcType
     * @return
     */
    private Class<?> resolveParameterJavaType(Class<?> resultType, String property, Class<?> javaType, JdbcType jdbcType) {
        if (javaType == null) {
            if (JdbcType.CURSOR.equals(jdbcType)) {
                //如果JDBC是游标,则java是ResultSet
                javaType = java.sql.ResultSet.class;
            } else if (Map.class.isAssignableFrom(resultType)) {
                //如果参数类型是Map, 则javaType应为Object
                javaType = Object.class;
            } else {
                //通过反射的方式来根据字段取得其类型,所以能直接设置值就直接点,这样能提高效率.
                MetaClass metaResultType = MetaClass.forClass(resultType, configuration.getReflectorFactory());
                javaType = metaResultType.getGetterType(property);
            }
        }
        if (javaType == null) {
            javaType = Object.class;
        }
        return javaType;
    }

    public LanguageDriver getLanguageDriver(Class<?> langClass) {
        if (langClass != null) {
            configuration.getLanguageRegistry().register(langClass);
        } else {
            langClass = configuration.getLanguageRegistry().getDefaultDriverClass();
        }
        return configuration.getLanguageRegistry().getDriver(langClass);
    }

}<|MERGE_RESOLUTION|>--- conflicted
+++ resolved
@@ -175,53 +175,6 @@
         configuration.addParameterMap(parameterMap);
         return parameterMap;
     }
-<<<<<<< HEAD
-  }
-
-  /**
-   * 根据各种参数创建缓存， 其实只有一个是缓存实现，其它都是装饰器
-   * @param typeClass  缓存实现类
-   * @param evictionClass 回收策略，默认LRU
-   * @param flushInterval 刷新间隔
-   * @param size 大小
-   * @param readWrite 是否可写
-   * @param blocking 是否阻塞
-   * @param props 属性
-   * @return
-   */
-  public Cache useNewCache(Class<? extends Cache> typeClass,
-      Class<? extends Cache> evictionClass,
-      Long flushInterval,
-      Integer size,
-      boolean readWrite,
-      boolean blocking,
-      Properties props) {
-
-      //以构造器的模式创建一个缓存对象.
-    Cache cache = new CacheBuilder(currentNamespace)
-        .implementation(valueOrDefault(typeClass, PerpetualCache.class))
-        .addDecorator(valueOrDefault(evictionClass, LruCache.class))
-        .clearInterval(flushInterval)
-        .size(size)
-        .readWrite(readWrite)
-        .blocking(blocking)
-        .properties(props)
-        .build();
-
-      //在全局配置中加上这个缓存
-    configuration.addCache(cache);
-    currentCache = cache; //使用当前缓存, 所以这个解析一定要在cache-ref之后 ,可以替换.
-    return cache;
-  }
-
-  public ParameterMap addParameterMap(String id, Class<?> parameterClass, List<ParameterMapping> parameterMappings) {
-    id = applyCurrentNamespace(id, false);
-    ParameterMap parameterMap = new ParameterMap.Builder(configuration, id, parameterClass, parameterMappings).build();
-    configuration.addParameterMap(parameterMap);
-    return parameterMap;
-  }
-=======
->>>>>>> 9ec2ab1b
 
     /**
      * 构造一个参数映射
