/**
 * Copyright 2009-2017 the original author or authors.
 * <p>
 * Licensed under the Apache License, Version 2.0 (the "License");
 * you may not use this file except in compliance with the License.
 * You may obtain a copy of the License at
 * <p>
 * http://www.apache.org/licenses/LICENSE-2.0
 * <p>
 * Unless required by applicable law or agreed to in writing, software
 * distributed under the License is distributed on an "AS IS" BASIS,
 * WITHOUT WARRANTIES OR CONDITIONS OF ANY KIND, either express or implied.
 * See the License for the specific language governing permissions and
 * limitations under the License.
 */
package org.apache.ibatis.builder.xml;

import org.apache.ibatis.builder.*;
import org.apache.ibatis.cache.Cache;
import org.apache.ibatis.executor.ErrorContext;
import org.apache.ibatis.io.Resources;
import org.apache.ibatis.mapping.*;
import org.apache.ibatis.parsing.XNode;
import org.apache.ibatis.parsing.XPathParser;
import org.apache.ibatis.session.Configuration;
import org.apache.ibatis.type.JdbcType;
import org.apache.ibatis.type.TypeHandler;

import java.io.InputStream;
import java.io.Reader;
import java.util.*;

/**
 * @author Clinton Begin
 */
public class XMLMapperBuilder extends BaseBuilder {

    private final XPathParser parser;
    private final MapperBuilderAssistant builderAssistant;
    private final Map<String, XNode> sqlFragments;
    private final String resource;

    @Deprecated
    public XMLMapperBuilder(Reader reader, Configuration configuration, String resource, Map<String, XNode> sqlFragments, String namespace) {
        this(reader, configuration, resource, sqlFragments);
        this.builderAssistant.setCurrentNamespace(namespace);
    }

    @Deprecated
    public XMLMapperBuilder(Reader reader, Configuration configuration, String resource, Map<String, XNode> sqlFragments) {
        this(new XPathParser(reader, true, configuration.getVariables(), new XMLMapperEntityResolver()),
                configuration, resource, sqlFragments);
    }

    public XMLMapperBuilder(InputStream inputStream, Configuration configuration, String resource, Map<String, XNode> sqlFragments, String namespace) {
        this(inputStream, configuration, resource, sqlFragments);
        this.builderAssistant.setCurrentNamespace(namespace);
    }

    /**
     * 构造Mapper解析器, 跟XMLConfigBuilder类似,却又比其复杂得多.
     * @param inputStream 待解析Mapper文件对应的文件流
     * @param configuration 已有的配置对象
     * @param resource 文件全路径名
     * @param sqlFragments 一个Map, 存放SQL及其对应节点的映射关系.
     */
    public XMLMapperBuilder(InputStream inputStream, Configuration configuration, String resource, Map<String, XNode> sqlFragments) {
        this(new XPathParser(inputStream, true, configuration.getVariables(), new XMLMapperEntityResolver()),
                configuration, resource, sqlFragments);
    }

    /**
     * 终极构造方法
     * @param parser 解析器, 和XMLConfigMapper一样, 当引用时, 配置文件已经被解析成了Document对象
     * @param configuration 配置
     * @param resource 文件名
     * @param sqlFragments SQL节点Map
     */
    private XMLMapperBuilder(XPathParser parser, Configuration configuration, String resource, Map<String, XNode> sqlFragments) {
        super(configuration);
        this.builderAssistant = new MapperBuilderAssistant(configuration, resource);
        this.parser = parser;
        this.sqlFragments = sqlFragments;
        this.resource = resource;
    }

    public void parse() {

        //判断资源是否加载过
        if (!configuration.isResourceLoaded(resource)) {

            //没有则进行解析,也就是说, 多个同名的资源文件,虽然在这里不报错,但也不会解析多次
            //终极解析开始了,先从Mapper开始
            configurationElement(parser.evalNode("/mapper"));

            configuration.addLoadedResource(resource); //表示资源已经加载.
            bindMapperForNamespace();
            //那么,至此,对于Mybatis的源码分析, 至少配置解析这一段的主体线路就算是比较清楚了.
            //其来龙去脉有了个清晰的认识,但是有些地方还是需要测试.
        }

        //每加载一个mapper文件,就对原来没解析成功的再次解析
        parsePendingResultMaps(); //resultMap
        parsePendingCacheRefs(); //缓存引用
        parsePendingStatements(); //阻塞的语句
    }

    public XNode getSqlFragment(String refid) {
        return sqlFragments.get(refid);
    }

    /**
     * 真正解析Mapper文件的代码.
     *
     * 和XmlConfigBuilder不同的是,对于每一个Mapper,系统都会创建一个XmlMapperBuilder
     *
     * 而这多个Builder之间,除了共用Configuration之外,其它的都是相互独立的.
     * 所以它们相互之间并没有多少关联关系.
     * @param context 待解析的mapper节点
     */
<<<<<<< HEAD
    private void configurationElement(XNode context) {
        try {
            //1. 对于Mapper节点来说,属性namespace是最为重要的, 必须获取了之后,设置为当前namespace.
            String namespace = context.getStringAttribute("namespace");
            if (namespace == null || namespace.equals("")) {
                throw new BuilderException("Mapper's namespace cannot be empty");
            }
            builderAssistant.setCurrentNamespace(namespace); //这个一般情况下只会设置一次.

            //2. 解析cache-ref节点
            cacheRefElement(context.evalNode("cache-ref"));
            //3. 解析cache
            cacheElement(context.evalNode("cache"));
            //4. parameterMap.
            parameterMapElement(context.evalNodes("/mapper/parameterMap"));
            //5. 解析resultMap, 这个比较重要
            resultMapElements(context.evalNodes("/mapper/resultMap"));
            //6. 解析sql节点
            sqlElement(context.evalNodes("/mapper/sql"));
            //7. 解析四大节点
            buildStatementFromContext(context.evalNodes("select|insert|update|delete"));

        } catch (Exception e) {
            throw new BuilderException("Error parsing Mapper XML. Cause: " + e, e);
        }
=======
  private void configurationElement(XNode context) {
    try {
        //1. 对于Mapper节点来说,属性namespace是最为重要的, 必须获取了之后,设置为当前namespace.
      String namespace = context.getStringAttribute("namespace");
      if (namespace == null || namespace.equals("")) {
        throw new BuilderException("Mapper's namespace cannot be empty");
      }
      builderAssistant.setCurrentNamespace(namespace); //这个一般情况下只会设置一次.

        //2. 解析cache-ref节点
      cacheRefElement(context.evalNode("cache-ref"));
        //3. 解析cache
      cacheElement(context.evalNode("cache"));
        //4. parameterMap.
      parameterMapElement(context.evalNodes("/mapper/parameterMap"));
        //5. 解析resultMap, 这个比较重要
      resultMapElements(context.evalNodes("/mapper/resultMap"));
        //6. 解析sql节点
      sqlElement(context.evalNodes("/mapper/sql"));
        //7. 解析四大节点
      buildStatementFromContext(context.evalNodes("select|insert|update|delete"));

    } catch (Exception e) {
      throw new BuilderException("Error parsing Mapper XML. Cause: " + e, e);
>>>>>>> e076f400
    }

    private void buildStatementFromContext(List<XNode> list) {
        if (configuration.getDatabaseId() != null) {
            buildStatementFromContext(list, configuration.getDatabaseId());
        }
        buildStatementFromContext(list, null);
    }

    /**
     * 这个属于语句解析,也应该是最复杂的了.
     * @param list 待处理的节点,可以是select,update, insert, delete. 没有其它节点了
     * @param requiredDatabaseId 需要的databaseId, 可以认为其就是NULL
     */
    private void buildStatementFromContext(List<XNode> list, String requiredDatabaseId) {
        for (XNode context : list) {
            //由于很复杂,所以又单独使用一个Builder来解析,如下.
            final XMLStatementBuilder statementParser = new XMLStatementBuilder(configuration, builderAssistant, context, requiredDatabaseId);
            try {
                statementParser.parseStatementNode();
            } catch (IncompleteElementException e) {
                //如果解析异常,先存起来.
                configuration.addIncompleteStatement(statementParser);
            }
        }
    }

    private void parsePendingResultMaps() {
        Collection<ResultMapResolver> incompleteResultMaps = configuration.getIncompleteResultMaps();
        synchronized (incompleteResultMaps) {
            Iterator<ResultMapResolver> iter = incompleteResultMaps.iterator();
            while (iter.hasNext()) {
                try {
                    iter.next().resolve();
                    iter.remove();
                } catch (IncompleteElementException e) {
                    // ResultMap is still missing a resource...
                }
            }
        }
    }

    private void parsePendingCacheRefs() {
        Collection<CacheRefResolver> incompleteCacheRefs = configuration.getIncompleteCacheRefs();
        synchronized (incompleteCacheRefs) {
            Iterator<CacheRefResolver> iter = incompleteCacheRefs.iterator();
            while (iter.hasNext()) {
                try {
                    iter.next().resolveCacheRef();
                    iter.remove();
                } catch (IncompleteElementException e) {
                    // Cache ref is still missing a resource...
                }
            }
        }
    }

    private void parsePendingStatements() {
        Collection<XMLStatementBuilder> incompleteStatements = configuration.getIncompleteStatements();
        synchronized (incompleteStatements) {
            Iterator<XMLStatementBuilder> iter = incompleteStatements.iterator();
            while (iter.hasNext()) {
                try {
                    iter.next().parseStatementNode();
                    iter.remove();
                } catch (IncompleteElementException e) {
                    // Statement is still missing a resource...
                }
            }
        }
    }

    /**
     * 对于缓存引用节点的解析. 该节点的定义如下:
     *
     *  <cache-ref namespace="org.apache.ibatis.submitted.xml_external_ref.SameIdPetMapper" />
     *
     *  所以主要解析的就是获取其namespace节点
     *
     * @param context
     */
    private void cacheRefElement(XNode context) {
        if (context != null) {

            String namespace = context.getStringAttribute("namespace");

            //1. 用Map建立它们之间的引用关系
            configuration.addCacheRef(builderAssistant.getCurrentNamespace(), namespace);
            CacheRefResolver cacheRefResolver = new CacheRefResolver(builderAssistant, namespace);
            try {
                cacheRefResolver.resolveCacheRef();
            } catch (IncompleteElementException e) {
                //如果出现异常,说明解析没有成功,这可能并不是程序问题,而是先后顺序的问题
                //所以,先暂存起来,后续再补充处理.
                configuration.addIncompleteCacheRef(cacheRefResolver);
            }

            //但是这个也可能存在传递引用的情况,到时候再这种情况mybatis 是如何处理的.
        }
    }

    /**
     * 解析缓存节点
     *
     * 通常我们直接使用 <cache /> , 系统会帮我们设置各个默认值 , 当然,我们也可以显示指定.
     *
     * 除了节点本身的属性,还支持设置属性值<property></property>
     *
     * @param context cache
     * @throws Exception
     */
<<<<<<< HEAD
    private void cacheElement(XNode context) throws Exception {
        if (context != null) {

            //1. 缓存类型
            String type = context.getStringAttribute("type", "PERPETUAL");
            //由于使用的是别名,所以不用resolveClass, 直接使用别名查找
            Class<? extends Cache> typeClass = typeAliasRegistry.resolveAlias(type);

            //2. 回收策略,默认LRU
            String eviction = context.getStringAttribute("eviction", "LRU");
            Class<? extends Cache> evictionClass = typeAliasRegistry.resolveAlias(eviction);

            //3. 刷新间隔,这个没有指定默认值(ms)
            Long flushInterval = context.getLongAttribute("flushInterval");
            //4. 大小,这个也没有指定
            Integer size = context.getIntAttribute("size");
            //5. 是否可读写,readOnly取反,默认是可写的.
            boolean readWrite = !context.getBooleanAttribute("readOnly", false);
            //6. 是否分块?这个不清楚,默认为false
            boolean blocking = context.getBooleanAttribute("blocking", false);
            //7. 获取附加属性.
            Properties props = context.getChildrenAsProperties();
            builderAssistant.useNewCache(typeClass, evictionClass, flushInterval, size, readWrite, blocking, props);
        }
=======
  private void cacheElement(XNode context) throws Exception {
    if (context != null) {

        //1. 缓存类型, 目前来说也只有这一个是具体的实现
      String type = context.getStringAttribute("type", "PERPETUAL");
        //由于使用的是别名,所以不用resolveClass, 直接使用别名查找
      Class<? extends Cache> typeClass = typeAliasRegistry.resolveAlias(type);

        //2. 回收策略,默认LRU
      String eviction = context.getStringAttribute("eviction", "LRU");
      Class<? extends Cache> evictionClass = typeAliasRegistry.resolveAlias(eviction);

        //3. 刷新间隔,这个没有指定默认值(ms)
      Long flushInterval = context.getLongAttribute("flushInterval");
        //4. 大小,这个也没有指定
      Integer size = context.getIntAttribute("size");
        //5. 是否可读写,readOnly取反,默认是可写的.
      boolean readWrite = !context.getBooleanAttribute("readOnly", false);
        //6. 是否分块?这个不清楚,默认为false
      boolean blocking = context.getBooleanAttribute("blocking", false);
        //7. 获取附加属性.
      Properties props = context.getChildrenAsProperties();
      builderAssistant.useNewCache(typeClass, evictionClass, flushInterval, size, readWrite, blocking, props);
>>>>>>> e076f400
    }

    /**
     * 解析参数Map节点. 可以有多个,所以要循环检查
     * 这个目前已经不推荐使用了,不过本着读代码的目的,还是看下
     *
     * 一个示例如下:
     *  <parameterMap id="selectAuthor" type="org.apache.ibatis.domain.blog.Author">
     <parameter property="id" />
     </parameterMap>

     所以可以预见,对于这个节点的解析, 主要是解析其id属性和type属性,
     以及其子节点里的其它参数

     * @param list 列表
     * @throws Exception
     */
    private void parameterMapElement(List<XNode> list) throws Exception {
        for (XNode parameterMapNode : list) {
            String id = parameterMapNode.getStringAttribute("id");

            String type = parameterMapNode.getStringAttribute("type");
            Class<?> parameterClass = resolveClass(type); //这个可以是别名


            List<XNode> parameterNodes = parameterMapNode.evalNodes("parameter");
            List<ParameterMapping> parameterMappings = new ArrayList<ParameterMapping>();
            for (XNode parameterNode : parameterNodes) {

                String property = parameterNode.getStringAttribute("property"); //属性,应该是type所对应类的字段名
                String javaType = parameterNode.getStringAttribute("javaType");
                String jdbcType = parameterNode.getStringAttribute("jdbcType");
                String resultMap = parameterNode.getStringAttribute("resultMap");

                String typeHandler = parameterNode.getStringAttribute("typeHandler");
                Integer numericScale = parameterNode.getIntAttribute("numericScale"); //精度?

                String mode = parameterNode.getStringAttribute("mode"); //参数模式IN, OUT或者INOUT
                ParameterMode modeEnum = resolveParameterMode(mode);//

                //映射关系三要求,javaType, jdbcType和typeHandler
                Class<?> javaTypeClass = resolveClass(javaType);
                JdbcType jdbcTypeEnum = resolveJdbcType(jdbcType);
                @SuppressWarnings("unchecked")
                Class<? extends TypeHandler<?>> typeHandlerClass = (Class<? extends TypeHandler<?>>) resolveClass(typeHandler);

                ParameterMapping parameterMapping = builderAssistant.buildParameterMapping(parameterClass, property, javaTypeClass, jdbcTypeEnum, resultMap, modeEnum, typeHandlerClass, numericScale);
                parameterMappings.add(parameterMapping); //构建出参数集
            }
            builderAssistant.addParameterMap(id, parameterClass, parameterMappings);
        }
    }

    private void resultMapElements(List<XNode> list) throws Exception {
        for (XNode resultMapNode : list) {
            try {
                resultMapElement(resultMapNode);
            } catch (IncompleteElementException e) {
                // ignore, it will be retried
            }
        }
    }

    private ResultMap resultMapElement(XNode resultMapNode) throws Exception {
        return resultMapElement(resultMapNode, Collections.<ResultMapping>emptyList());
    }

    /**
     * 解析resultMap, 示例节点如下:
     *
     * 	 <resultMap id="selectAuthor" type="org.apache.ibatis.domain.blog.Author">
     <id column="id" property="id" />
     <result property="username" column="username" />
     <result property="password" column="password" />
     <result property="email" column="email" />
     <result property="bio" column="bio" />
     <result property="favouriteSection" column="favourite_section" />
     </resultMap>

     * @param resultMapNode 待处理的节点
     * @param additionalResultMappings 附加参数列表
     * @return
     * @throws Exception
     */
    private ResultMap resultMapElement(XNode resultMapNode, List<ResultMapping> additionalResultMappings) throws Exception {
        ErrorContext.instance().activity("processing " + resultMapNode.getValueBasedIdentifier());

        //1. 取ID,这个ID我们通常会设置, 不设置则自己生成一个
        String id = resultMapNode.getStringAttribute("id",
                resultMapNode.getValueBasedIdentifier());

        //2. 取TYPE,这个Type通常我们也会设置
        String type = resultMapNode.getStringAttribute("type",
                resultMapNode.getStringAttribute("ofType",
                        resultMapNode.getStringAttribute("resultType",
                                resultMapNode.getStringAttribute("javaType"))));

        //3. 继承自哪个Map, resultMap是可以有继承性的.
        String extend = resultMapNode.getStringAttribute("extends");
        //4. 是否自动Mapping
        Boolean autoMapping = resultMapNode.getBooleanAttribute("autoMapping");

        //5. 解析resultMap对应的类型
        Class<?> typeClass = resolveClass(type);

        Discriminator discriminator = null;

        List<ResultMapping> resultMappings = new ArrayList<ResultMapping>();
        resultMappings.addAll(additionalResultMappings);
        List<XNode> resultChildren = resultMapNode.getChildren();

        //6 节点本身的参数并不复杂,复杂的是其以拥有的子节点,下面开始解析子节点.
        for (XNode resultChild : resultChildren) {
            //根据名称判断子节点的类型
            if ("constructor".equals(resultChild.getName())) {
                //6.1 节点可能是constructor, 于是解析构造函数
                processConstructorElement(resultChild, typeClass, resultMappings);
            } else if ("discriminator".equals(resultChild.getName())) {
                //6.2 节点可能是过滤器节点, 用单独的方法去处理
                discriminator = processDiscriminatorElement(resultChild, typeClass, resultMappings);
            } else {
                //6.3 其它的单独处理, ResultFlag为一个枚举,可能是ID, 也可能是CONSTRUCTOR
                List<ResultFlag> flags = new ArrayList<ResultFlag>();
                if ("id".equals(resultChild.getName())) {
                    flags.add(ResultFlag.ID);
                }

                resultMappings.add(buildResultMappingFromContext(resultChild, typeClass, flags));
            }
        }

        //总之,我们最终生成了一个表示resultMapping关系的对象列表.
        ResultMapResolver resultMapResolver = new ResultMapResolver(builderAssistant, id, typeClass, extend, discriminator, resultMappings, autoMapping);
        try {
            return resultMapResolver.resolve();
        } catch (IncompleteElementException e) {
            configuration.addIncompleteResultMap(resultMapResolver);
            throw e;
        }
    }

    /**
     * 单独处理constructor节点
     * @param resultChild constructor节点
     * @param resultType 结果类型
     * @param resultMappings 原有的resultMapping
     * @throws Exception
     */
    private void processConstructorElement(XNode resultChild, Class<?> resultType, List<ResultMapping> resultMappings) throws Exception {
        List<XNode> argChildren = resultChild.getChildren();
        //主要是要处理其子节点
        for (XNode argChild : argChildren) {
            List<ResultFlag> flags = new ArrayList<ResultFlag>();
            flags.add(ResultFlag.CONSTRUCTOR); //添加constructor标签,表示这个来自于构造节点
            if ("idArg".equals(argChild.getName())) {
                flags.add(ResultFlag.ID); //如果节点是idArg, 添加ID
            }

            resultMappings.add(buildResultMappingFromContext(argChild, resultType, flags));
        }
    }

    /**
     * 单独处理discriminator节点,  这个节点不是太好理解,一个示例定义如下:
     *
     *
     * <discriminator javaType="int" column="draft">
     <case value="1">
     由于case 子句没有指定 resultMap, 所以其子节点会被解析成一个resultMap.ID是根据一定的规则生成的.
     <association property="author" resultMap="joinedAuthor"/>
     <collection property="comments" resultMap="joinedComment"/>
     <collection property="tags" resultMap="joinedTag"/>
     </case>
     </discriminator>
     * @param context discriminator节点
     * @param resultType map的类型
     * @param resultMappings 结果mapping
     * @return 解析后生成一个Discriminator
     * @throws Exception
     */
    private Discriminator processDiscriminatorElement(XNode context, Class<?> resultType, List<ResultMapping> resultMappings) throws Exception {
        String column = context.getStringAttribute("column");
        String javaType = context.getStringAttribute("javaType"); //JAVA类
        String jdbcType = context.getStringAttribute("jdbcType");
        String typeHandler = context.getStringAttribute("typeHandler");
        Class<?> javaTypeClass = resolveClass(javaType);
        @SuppressWarnings("unchecked")
        Class<? extends TypeHandler<?>> typeHandlerClass = (Class<? extends TypeHandler<?>>) resolveClass(typeHandler);
        JdbcType jdbcTypeEnum = resolveJdbcType(jdbcType);
        Map<String, String> discriminatorMap = new HashMap<String, String>();

        //对于这个节点来说,其子节点都是case子句,所以下面对于case子句进行处理
        for (XNode caseChild : context.getChildren()) {
            //对于case子句来说, 最重要的是就是value和 resultMap了.
            String value = caseChild.getStringAttribute("value"); //比如1
            //value是肯定有的, 但resultMap不一定会设置,假设简单的情况下, resultMap设置了, 则直接取其值
            String resultMap = caseChild.getStringAttribute("resultMap",
                    processNestedResultMappings(caseChild, resultMappings)); //继续解析.

            discriminatorMap.put(value, resultMap); //总之最终是一个值和MAP名称的映射关系.
        }
        return builderAssistant.buildDiscriminator(resultType, column, javaTypeClass, jdbcTypeEnum, typeHandlerClass, discriminatorMap);
    }


    private void sqlElement(List<XNode> list) throws Exception {
        if (configuration.getDatabaseId() != null) {
            sqlElement(list, configuration.getDatabaseId());
        }
        sqlElement(list, null);
    }

    /**
     * 解析sql节点, 有点类似于变量定义
     *
     * 示例:
     * <sql id="xxx">id, role_name, note </sql>
     *
     * 这个方法处理得非常简单,仅仅是把满足条件的节点存储了下来.
     * @param list sql节点列表
     * @param requiredDatabaseId 要求的DB ID
     * @throws Exception
     */
    private void sqlElement(List<XNode> list, String requiredDatabaseId) throws Exception {
        for (XNode context : list) {
            String databaseId = context.getStringAttribute("databaseId");
            String id = context.getStringAttribute("id");
            id = builderAssistant.applyCurrentNamespace(id, false);
            if (databaseIdMatchesCurrent(id, databaseId, requiredDatabaseId)) {
                sqlFragments.put(id, context);
            }
        }
    }

    private boolean databaseIdMatchesCurrent(String id, String databaseId, String requiredDatabaseId) {
        if (requiredDatabaseId != null) {
            if (!requiredDatabaseId.equals(databaseId)) {
                return false;
            }
        } else {
            if (databaseId != null) {
                return false;
            }
            // skip this fragment if there is a previous one with a not null databaseId
            if (this.sqlFragments.containsKey(id)) {
                XNode context = this.sqlFragments.get(id);
                if (context.getStringAttribute("databaseId") != null) {
                    return false;
                }
            }
        }
        return true;
    }

    /**
     * 统一解析,那么可能的节点是ID/RESULT/ASSOCIATION/COLLECTION/IDARG/ARG
     *
     * 这个才是解析resultMap下各个result的
     * 并最终生成一个resultMapping
     * @param context 节点,这个当然必须有
     * @param resultType resultMap的类型
     * @param flags 节点标记,可能有ID,还有可能有CONSTRUCTOR
     * @return 转换之后的对象
     * @throws Exception
     */
    private ResultMapping buildResultMappingFromContext(XNode context, Class<?> resultType, List<ResultFlag> flags) throws Exception {
        String property;

        //如果是constructor节点, 则属性由name表示, 否则其它由property表示
        if (flags.contains(ResultFlag.CONSTRUCTOR)) {
            property = context.getStringAttribute("name");
        } else {
            property = context.getStringAttribute("property");
        }
        //以下是一些常见的字段
        String column = context.getStringAttribute("column"); //列名, 即数据表中的列名
        String javaType = context.getStringAttribute("javaType"); //JAVA类型
        String jdbcType = context.getStringAttribute("jdbcType"); //JDBC的类型
        String nestedSelect = context.getStringAttribute("select"); //select子句,这个一般在一对多的时候能用到.
        //上面是result/id/idArg/arg 这类节点有的内容,相对比较简单


        // 下面是assocation和collection节点需要关注的内容, 以及case节点.
        //解析resultMap属性, 这个应该是很少能用到吧,暂时不分析
        // assocition/collection 节点需要关注这个.
        String nestedResultMap = context.getStringAttribute("resultMap",
                processNestedResultMappings(context, Collections.<ResultMapping>emptyList()));
        //非空列?
        String notNullColumn = context.getStringAttribute("notNullColumn");
        //列前缀
        String columnPrefix = context.getStringAttribute("columnPrefix");
        //typeHandler, 即类型处理器
        String typeHandler = context.getStringAttribute("typeHandler");
        //resultSet
        String resultSet = context.getStringAttribute("resultSet");
        //外键,这个不常用
        String foreignColumn = context.getStringAttribute("foreignColumn");
        //根据fetchType来决定是否延迟加载, 可以设置lazy, eager或不设置.
        boolean lazy = "lazy".equals(
                context.getStringAttribute("fetchType", configuration.isLazyLoadingEnabled() ? "lazy" : "eager"));

        Class<?> javaTypeClass = resolveClass(javaType); //java类型

        //处理器类型, 如果直接指定了,当然不会为NULL, 也就不用从MAP中查找了
        @SuppressWarnings("unchecked")
        Class<? extends TypeHandler<?>> typeHandlerClass =
                (Class<? extends TypeHandler<?>>) resolveClass(typeHandler);

        //JDBC类型,也可能为nULL
        JdbcType jdbcTypeEnum = resolveJdbcType(jdbcType);

        //最终的构造方法
        return builderAssistant.buildResultMapping(resultType, property, column, javaTypeClass, jdbcTypeEnum, nestedSelect, nestedResultMap, notNullColumn, columnPrefix, typeHandlerClass, flags, resultSet, foreignColumn, lazy);
    }

    //节点是case节点,且无select
    private String processNestedResultMappings(XNode context, List<ResultMapping> resultMappings) throws Exception {
        if ("association".equals(context.getName())
                || "collection".equals(context.getName())
                || "case".equals(context.getName())) {
            if (context.getStringAttribute("select") == null) {
                //则继续解析.
                ResultMap resultMap = resultMapElement(context, resultMappings);
                return resultMap.getId();
            }
        }
        return null;
    }

    /**
     * Mapper 文件已经解析完成, 下面做绑定的工作.
     */
    private void bindMapperForNamespace() {
        String namespace = builderAssistant.getCurrentNamespace();
        if (namespace != null) {

            //1. 尝试根据命名空间得到其Mapper类定义
            Class<?> boundType = null;
            try {
                boundType = Resources.classForName(namespace);
            } catch (ClassNotFoundException e) {
                //ignore, bound type is not required
            }

            //2. 如果找不到类,当然也就没有办法绑定了
            // 但如果我们定义的是com.xxxx.Mapper之类的,其命名空间确实是一个类, 那么可以继续绑定的操作.
            if (boundType != null) {
                //如果nameSpace对应了一个Mapper, 且没有被解析, 则对这个Mapper进行解析
                // 前缀是加上"namespace:"
                if (!configuration.hasMapper(boundType)) {
                    // Spring may not know the real resource name so we set a flag
                    // to prevent loading again this resource from the mapper interface
                    // look at MapperAnnotationBuilder#loadXmlResource

                    // 这个的意思是说,在namespace之前加一个标签,以避免apperAnnotationBuilder在parse时
                    // 调用loadXmlResource再次解析
                    // 所以我们可以预见, loadXmlResource 在判断时一定会加上"namespace:" 前缀
                    configuration.addLoadedResource("namespace:" + namespace);

                    //所以,如果在XML中配置的namespace是一个类的话,
                    //那么 mybatis在解析时,肯定就会将这个类找出来,并对上面的注解加以解析.

                    //那么现在问题来了, 如果某个方法即在xml中定义了,又有@Select注解,应该如何破呢?
                    //经过排查, 由于在添加statement时,并没有判断configuration中是否存在,
                    // 但是, configuration使用的是StrictMap, 不允许重复添加

                    // 所以,上面说这种情况是不允许存在的.
                    configuration.addMapper(boundType);
                }
            }
        }
    }

}<|MERGE_RESOLUTION|>--- conflicted
+++ resolved
@@ -1,17 +1,17 @@
 /**
- * Copyright 2009-2017 the original author or authors.
- * <p>
- * Licensed under the Apache License, Version 2.0 (the "License");
- * you may not use this file except in compliance with the License.
- * You may obtain a copy of the License at
- * <p>
- * http://www.apache.org/licenses/LICENSE-2.0
- * <p>
- * Unless required by applicable law or agreed to in writing, software
- * distributed under the License is distributed on an "AS IS" BASIS,
- * WITHOUT WARRANTIES OR CONDITIONS OF ANY KIND, either express or implied.
- * See the License for the specific language governing permissions and
- * limitations under the License.
+ *    Copyright 2009-2017 the original author or authors.
+ *
+ *    Licensed under the Apache License, Version 2.0 (the "License");
+ *    you may not use this file except in compliance with the License.
+ *    You may obtain a copy of the License at
+ *
+ *       http://www.apache.org/licenses/LICENSE-2.0
+ *
+ *    Unless required by applicable law or agreed to in writing, software
+ *    distributed under the License is distributed on an "AS IS" BASIS,
+ *    WITHOUT WARRANTIES OR CONDITIONS OF ANY KIND, either express or implied.
+ *    See the License for the specific language governing permissions and
+ *    limitations under the License.
  */
 package org.apache.ibatis.builder.xml;
 
@@ -35,27 +35,27 @@
  */
 public class XMLMapperBuilder extends BaseBuilder {
 
-    private final XPathParser parser;
-    private final MapperBuilderAssistant builderAssistant;
-    private final Map<String, XNode> sqlFragments;
-    private final String resource;
-
-    @Deprecated
-    public XMLMapperBuilder(Reader reader, Configuration configuration, String resource, Map<String, XNode> sqlFragments, String namespace) {
-        this(reader, configuration, resource, sqlFragments);
-        this.builderAssistant.setCurrentNamespace(namespace);
-    }
-
-    @Deprecated
-    public XMLMapperBuilder(Reader reader, Configuration configuration, String resource, Map<String, XNode> sqlFragments) {
-        this(new XPathParser(reader, true, configuration.getVariables(), new XMLMapperEntityResolver()),
-                configuration, resource, sqlFragments);
-    }
-
-    public XMLMapperBuilder(InputStream inputStream, Configuration configuration, String resource, Map<String, XNode> sqlFragments, String namespace) {
-        this(inputStream, configuration, resource, sqlFragments);
-        this.builderAssistant.setCurrentNamespace(namespace);
-    }
+  private final XPathParser parser;
+  private final MapperBuilderAssistant builderAssistant;
+  private final Map<String, XNode> sqlFragments;
+  private final String resource;
+
+  @Deprecated
+  public XMLMapperBuilder(Reader reader, Configuration configuration, String resource, Map<String, XNode> sqlFragments, String namespace) {
+    this(reader, configuration, resource, sqlFragments);
+    this.builderAssistant.setCurrentNamespace(namespace);
+  }
+
+  @Deprecated
+  public XMLMapperBuilder(Reader reader, Configuration configuration, String resource, Map<String, XNode> sqlFragments) {
+    this(new XPathParser(reader, true, configuration.getVariables(), new XMLMapperEntityResolver()),
+        configuration, resource, sqlFragments);
+  }
+
+  public XMLMapperBuilder(InputStream inputStream, Configuration configuration, String resource, Map<String, XNode> sqlFragments, String namespace) {
+    this(inputStream, configuration, resource, sqlFragments);
+    this.builderAssistant.setCurrentNamespace(namespace);
+  }
 
     /**
      * 构造Mapper解析器, 跟XMLConfigBuilder类似,却又比其复杂得多.
@@ -64,10 +64,10 @@
      * @param resource 文件全路径名
      * @param sqlFragments 一个Map, 存放SQL及其对应节点的映射关系.
      */
-    public XMLMapperBuilder(InputStream inputStream, Configuration configuration, String resource, Map<String, XNode> sqlFragments) {
-        this(new XPathParser(inputStream, true, configuration.getVariables(), new XMLMapperEntityResolver()),
-                configuration, resource, sqlFragments);
-    }
+  public XMLMapperBuilder(InputStream inputStream, Configuration configuration, String resource, Map<String, XNode> sqlFragments) {
+    this(new XPathParser(inputStream, true, configuration.getVariables(), new XMLMapperEntityResolver()),
+        configuration, resource, sqlFragments);
+  }
 
     /**
      * 终极构造方法
@@ -76,38 +76,38 @@
      * @param resource 文件名
      * @param sqlFragments SQL节点Map
      */
-    private XMLMapperBuilder(XPathParser parser, Configuration configuration, String resource, Map<String, XNode> sqlFragments) {
-        super(configuration);
-        this.builderAssistant = new MapperBuilderAssistant(configuration, resource);
-        this.parser = parser;
-        this.sqlFragments = sqlFragments;
-        this.resource = resource;
-    }
-
-    public void parse() {
-
-        //判断资源是否加载过
-        if (!configuration.isResourceLoaded(resource)) {
-
-            //没有则进行解析,也就是说, 多个同名的资源文件,虽然在这里不报错,但也不会解析多次
-            //终极解析开始了,先从Mapper开始
-            configurationElement(parser.evalNode("/mapper"));
-
-            configuration.addLoadedResource(resource); //表示资源已经加载.
-            bindMapperForNamespace();
-            //那么,至此,对于Mybatis的源码分析, 至少配置解析这一段的主体线路就算是比较清楚了.
-            //其来龙去脉有了个清晰的认识,但是有些地方还是需要测试.
-        }
-
-        //每加载一个mapper文件,就对原来没解析成功的再次解析
-        parsePendingResultMaps(); //resultMap
-        parsePendingCacheRefs(); //缓存引用
-        parsePendingStatements(); //阻塞的语句
-    }
-
-    public XNode getSqlFragment(String refid) {
-        return sqlFragments.get(refid);
-    }
+  private XMLMapperBuilder(XPathParser parser, Configuration configuration, String resource, Map<String, XNode> sqlFragments) {
+    super(configuration);
+    this.builderAssistant = new MapperBuilderAssistant(configuration, resource);
+    this.parser = parser;
+    this.sqlFragments = sqlFragments;
+    this.resource = resource;
+  }
+
+  public void parse() {
+
+      //判断资源是否加载过
+    if (!configuration.isResourceLoaded(resource)) {
+
+        //没有则进行解析,也就是说, 多个同名的资源文件,虽然在这里不报错,但也不会解析多次
+        //终极解析开始了,先从Mapper开始
+      configurationElement(parser.evalNode("/mapper"));
+
+      configuration.addLoadedResource(resource); //表示资源已经加载.
+      bindMapperForNamespace();
+        //那么,至此,对于Mybatis的源码分析, 至少配置解析这一段的主体线路就算是比较清楚了.
+        //其来龙去脉有了个清晰的认识,但是有些地方还是需要测试.
+    }
+
+      //每加载一个mapper文件,就对原来没解析成功的再次解析
+    parsePendingResultMaps(); //resultMap
+    parsePendingCacheRefs(); //缓存引用
+    parsePendingStatements(); //阻塞的语句
+  }
+
+  public XNode getSqlFragment(String refid) {
+    return sqlFragments.get(refid);
+  }
 
     /**
      * 真正解析Mapper文件的代码.
@@ -118,33 +118,6 @@
      * 所以它们相互之间并没有多少关联关系.
      * @param context 待解析的mapper节点
      */
-<<<<<<< HEAD
-    private void configurationElement(XNode context) {
-        try {
-            //1. 对于Mapper节点来说,属性namespace是最为重要的, 必须获取了之后,设置为当前namespace.
-            String namespace = context.getStringAttribute("namespace");
-            if (namespace == null || namespace.equals("")) {
-                throw new BuilderException("Mapper's namespace cannot be empty");
-            }
-            builderAssistant.setCurrentNamespace(namespace); //这个一般情况下只会设置一次.
-
-            //2. 解析cache-ref节点
-            cacheRefElement(context.evalNode("cache-ref"));
-            //3. 解析cache
-            cacheElement(context.evalNode("cache"));
-            //4. parameterMap.
-            parameterMapElement(context.evalNodes("/mapper/parameterMap"));
-            //5. 解析resultMap, 这个比较重要
-            resultMapElements(context.evalNodes("/mapper/resultMap"));
-            //6. 解析sql节点
-            sqlElement(context.evalNodes("/mapper/sql"));
-            //7. 解析四大节点
-            buildStatementFromContext(context.evalNodes("select|insert|update|delete"));
-
-        } catch (Exception e) {
-            throw new BuilderException("Error parsing Mapper XML. Cause: " + e, e);
-        }
-=======
   private void configurationElement(XNode context) {
     try {
         //1. 对于Mapper节点来说,属性namespace是最为重要的, 必须获取了之后,设置为当前namespace.
@@ -169,78 +142,78 @@
 
     } catch (Exception e) {
       throw new BuilderException("Error parsing Mapper XML. Cause: " + e, e);
->>>>>>> e076f400
-    }
-
-    private void buildStatementFromContext(List<XNode> list) {
-        if (configuration.getDatabaseId() != null) {
-            buildStatementFromContext(list, configuration.getDatabaseId());
-        }
-        buildStatementFromContext(list, null);
-    }
+    }
+  }
+
+  private void buildStatementFromContext(List<XNode> list) {
+    if (configuration.getDatabaseId() != null) {
+      buildStatementFromContext(list, configuration.getDatabaseId());
+    }
+    buildStatementFromContext(list, null);
+  }
 
     /**
      * 这个属于语句解析,也应该是最复杂的了.
      * @param list 待处理的节点,可以是select,update, insert, delete. 没有其它节点了
      * @param requiredDatabaseId 需要的databaseId, 可以认为其就是NULL
      */
-    private void buildStatementFromContext(List<XNode> list, String requiredDatabaseId) {
-        for (XNode context : list) {
-            //由于很复杂,所以又单独使用一个Builder来解析,如下.
-            final XMLStatementBuilder statementParser = new XMLStatementBuilder(configuration, builderAssistant, context, requiredDatabaseId);
-            try {
-                statementParser.parseStatementNode();
-            } catch (IncompleteElementException e) {
-                //如果解析异常,先存起来.
-                configuration.addIncompleteStatement(statementParser);
-            }
+  private void buildStatementFromContext(List<XNode> list, String requiredDatabaseId) {
+    for (XNode context : list) {
+        //由于很复杂,所以又单独使用一个Builder来解析,如下.
+      final XMLStatementBuilder statementParser = new XMLStatementBuilder(configuration, builderAssistant, context, requiredDatabaseId);
+      try {
+        statementParser.parseStatementNode();
+      } catch (IncompleteElementException e) {
+          //如果解析异常,先存起来.
+        configuration.addIncompleteStatement(statementParser);
+      }
+    }
+  }
+
+  private void parsePendingResultMaps() {
+    Collection<ResultMapResolver> incompleteResultMaps = configuration.getIncompleteResultMaps();
+    synchronized (incompleteResultMaps) {
+      Iterator<ResultMapResolver> iter = incompleteResultMaps.iterator();
+      while (iter.hasNext()) {
+        try {
+          iter.next().resolve();
+          iter.remove();
+        } catch (IncompleteElementException e) {
+          // ResultMap is still missing a resource...
         }
-    }
-
-    private void parsePendingResultMaps() {
-        Collection<ResultMapResolver> incompleteResultMaps = configuration.getIncompleteResultMaps();
-        synchronized (incompleteResultMaps) {
-            Iterator<ResultMapResolver> iter = incompleteResultMaps.iterator();
-            while (iter.hasNext()) {
-                try {
-                    iter.next().resolve();
-                    iter.remove();
-                } catch (IncompleteElementException e) {
-                    // ResultMap is still missing a resource...
-                }
-            }
+      }
+    }
+  }
+
+  private void parsePendingCacheRefs() {
+    Collection<CacheRefResolver> incompleteCacheRefs = configuration.getIncompleteCacheRefs();
+    synchronized (incompleteCacheRefs) {
+      Iterator<CacheRefResolver> iter = incompleteCacheRefs.iterator();
+      while (iter.hasNext()) {
+        try {
+          iter.next().resolveCacheRef();
+          iter.remove();
+        } catch (IncompleteElementException e) {
+          // Cache ref is still missing a resource...
         }
-    }
-
-    private void parsePendingCacheRefs() {
-        Collection<CacheRefResolver> incompleteCacheRefs = configuration.getIncompleteCacheRefs();
-        synchronized (incompleteCacheRefs) {
-            Iterator<CacheRefResolver> iter = incompleteCacheRefs.iterator();
-            while (iter.hasNext()) {
-                try {
-                    iter.next().resolveCacheRef();
-                    iter.remove();
-                } catch (IncompleteElementException e) {
-                    // Cache ref is still missing a resource...
-                }
-            }
+      }
+    }
+  }
+
+  private void parsePendingStatements() {
+    Collection<XMLStatementBuilder> incompleteStatements = configuration.getIncompleteStatements();
+    synchronized (incompleteStatements) {
+      Iterator<XMLStatementBuilder> iter = incompleteStatements.iterator();
+      while (iter.hasNext()) {
+        try {
+          iter.next().parseStatementNode();
+          iter.remove();
+        } catch (IncompleteElementException e) {
+          // Statement is still missing a resource...
         }
-    }
-
-    private void parsePendingStatements() {
-        Collection<XMLStatementBuilder> incompleteStatements = configuration.getIncompleteStatements();
-        synchronized (incompleteStatements) {
-            Iterator<XMLStatementBuilder> iter = incompleteStatements.iterator();
-            while (iter.hasNext()) {
-                try {
-                    iter.next().parseStatementNode();
-                    iter.remove();
-                } catch (IncompleteElementException e) {
-                    // Statement is still missing a resource...
-                }
-            }
-        }
-    }
+      }
+    }
+  }
 
     /**
      * 对于缓存引用节点的解析. 该节点的定义如下:
@@ -251,25 +224,25 @@
      *
      * @param context
      */
-    private void cacheRefElement(XNode context) {
-        if (context != null) {
-
-            String namespace = context.getStringAttribute("namespace");
-
-            //1. 用Map建立它们之间的引用关系
-            configuration.addCacheRef(builderAssistant.getCurrentNamespace(), namespace);
-            CacheRefResolver cacheRefResolver = new CacheRefResolver(builderAssistant, namespace);
-            try {
-                cacheRefResolver.resolveCacheRef();
-            } catch (IncompleteElementException e) {
-                //如果出现异常,说明解析没有成功,这可能并不是程序问题,而是先后顺序的问题
-                //所以,先暂存起来,后续再补充处理.
-                configuration.addIncompleteCacheRef(cacheRefResolver);
-            }
-
-            //但是这个也可能存在传递引用的情况,到时候再这种情况mybatis 是如何处理的.
-        }
-    }
+  private void cacheRefElement(XNode context) {
+    if (context != null) {
+
+        String namespace = context.getStringAttribute("namespace");
+
+        //1. 用Map建立它们之间的引用关系
+      configuration.addCacheRef(builderAssistant.getCurrentNamespace(), namespace);
+      CacheRefResolver cacheRefResolver = new CacheRefResolver(builderAssistant, namespace);
+      try {
+        cacheRefResolver.resolveCacheRef();
+      } catch (IncompleteElementException e) {
+          //如果出现异常,说明解析没有成功,这可能并不是程序问题,而是先后顺序的问题
+          //所以,先暂存起来,后续再补充处理.
+        configuration.addIncompleteCacheRef(cacheRefResolver);
+      }
+
+        //但是这个也可能存在传递引用的情况,到时候再这种情况mybatis 是如何处理的.
+    }
+  }
 
     /**
      * 解析缓存节点
@@ -281,32 +254,6 @@
      * @param context cache
      * @throws Exception
      */
-<<<<<<< HEAD
-    private void cacheElement(XNode context) throws Exception {
-        if (context != null) {
-
-            //1. 缓存类型
-            String type = context.getStringAttribute("type", "PERPETUAL");
-            //由于使用的是别名,所以不用resolveClass, 直接使用别名查找
-            Class<? extends Cache> typeClass = typeAliasRegistry.resolveAlias(type);
-
-            //2. 回收策略,默认LRU
-            String eviction = context.getStringAttribute("eviction", "LRU");
-            Class<? extends Cache> evictionClass = typeAliasRegistry.resolveAlias(eviction);
-
-            //3. 刷新间隔,这个没有指定默认值(ms)
-            Long flushInterval = context.getLongAttribute("flushInterval");
-            //4. 大小,这个也没有指定
-            Integer size = context.getIntAttribute("size");
-            //5. 是否可读写,readOnly取反,默认是可写的.
-            boolean readWrite = !context.getBooleanAttribute("readOnly", false);
-            //6. 是否分块?这个不清楚,默认为false
-            boolean blocking = context.getBooleanAttribute("blocking", false);
-            //7. 获取附加属性.
-            Properties props = context.getChildrenAsProperties();
-            builderAssistant.useNewCache(typeClass, evictionClass, flushInterval, size, readWrite, blocking, props);
-        }
-=======
   private void cacheElement(XNode context) throws Exception {
     if (context != null) {
 
@@ -330,8 +277,8 @@
         //7. 获取附加属性.
       Properties props = context.getChildrenAsProperties();
       builderAssistant.useNewCache(typeClass, evictionClass, flushInterval, size, readWrite, blocking, props);
->>>>>>> e076f400
-    }
+    }
+  }
 
     /**
      * 解析参数Map节点. 可以有多个,所以要循环检查
@@ -339,138 +286,138 @@
      *
      * 一个示例如下:
      *  <parameterMap id="selectAuthor" type="org.apache.ibatis.domain.blog.Author">
-     <parameter property="id" />
-     </parameterMap>
-
-     所以可以预见,对于这个节点的解析, 主要是解析其id属性和type属性,
-     以及其子节点里的其它参数
+            <parameter property="id" />
+        </parameterMap>
+
+       所以可以预见,对于这个节点的解析, 主要是解析其id属性和type属性,
+       以及其子节点里的其它参数
 
      * @param list 列表
      * @throws Exception
      */
-    private void parameterMapElement(List<XNode> list) throws Exception {
-        for (XNode parameterMapNode : list) {
-            String id = parameterMapNode.getStringAttribute("id");
-
-            String type = parameterMapNode.getStringAttribute("type");
-            Class<?> parameterClass = resolveClass(type); //这个可以是别名
-
-
-            List<XNode> parameterNodes = parameterMapNode.evalNodes("parameter");
-            List<ParameterMapping> parameterMappings = new ArrayList<ParameterMapping>();
-            for (XNode parameterNode : parameterNodes) {
-
-                String property = parameterNode.getStringAttribute("property"); //属性,应该是type所对应类的字段名
-                String javaType = parameterNode.getStringAttribute("javaType");
-                String jdbcType = parameterNode.getStringAttribute("jdbcType");
-                String resultMap = parameterNode.getStringAttribute("resultMap");
-
-                String typeHandler = parameterNode.getStringAttribute("typeHandler");
-                Integer numericScale = parameterNode.getIntAttribute("numericScale"); //精度?
-
-                String mode = parameterNode.getStringAttribute("mode"); //参数模式IN, OUT或者INOUT
-                ParameterMode modeEnum = resolveParameterMode(mode);//
-
-                //映射关系三要求,javaType, jdbcType和typeHandler
-                Class<?> javaTypeClass = resolveClass(javaType);
-                JdbcType jdbcTypeEnum = resolveJdbcType(jdbcType);
-                @SuppressWarnings("unchecked")
-                Class<? extends TypeHandler<?>> typeHandlerClass = (Class<? extends TypeHandler<?>>) resolveClass(typeHandler);
-
-                ParameterMapping parameterMapping = builderAssistant.buildParameterMapping(parameterClass, property, javaTypeClass, jdbcTypeEnum, resultMap, modeEnum, typeHandlerClass, numericScale);
-                parameterMappings.add(parameterMapping); //构建出参数集
-            }
-            builderAssistant.addParameterMap(id, parameterClass, parameterMappings);
-        }
-    }
-
-    private void resultMapElements(List<XNode> list) throws Exception {
-        for (XNode resultMapNode : list) {
-            try {
-                resultMapElement(resultMapNode);
-            } catch (IncompleteElementException e) {
-                // ignore, it will be retried
-            }
-        }
-    }
-
-    private ResultMap resultMapElement(XNode resultMapNode) throws Exception {
-        return resultMapElement(resultMapNode, Collections.<ResultMapping>emptyList());
-    }
+  private void parameterMapElement(List<XNode> list) throws Exception {
+    for (XNode parameterMapNode : list) {
+      String id = parameterMapNode.getStringAttribute("id");
+
+        String type = parameterMapNode.getStringAttribute("type");
+       Class<?> parameterClass = resolveClass(type); //这个可以是别名
+
+
+      List<XNode> parameterNodes = parameterMapNode.evalNodes("parameter");
+      List<ParameterMapping> parameterMappings = new ArrayList<ParameterMapping>();
+      for (XNode parameterNode : parameterNodes) {
+
+        String property = parameterNode.getStringAttribute("property"); //属性,应该是type所对应类的字段名
+        String javaType = parameterNode.getStringAttribute("javaType");
+        String jdbcType = parameterNode.getStringAttribute("jdbcType");
+        String resultMap = parameterNode.getStringAttribute("resultMap");
+
+        String typeHandler = parameterNode.getStringAttribute("typeHandler");
+        Integer numericScale = parameterNode.getIntAttribute("numericScale"); //精度?
+
+          String mode = parameterNode.getStringAttribute("mode"); //参数模式IN, OUT或者INOUT
+        ParameterMode modeEnum = resolveParameterMode(mode);//
+
+          //映射关系三要求,javaType, jdbcType和typeHandler
+        Class<?> javaTypeClass = resolveClass(javaType);
+        JdbcType jdbcTypeEnum = resolveJdbcType(jdbcType);
+        @SuppressWarnings("unchecked")
+        Class<? extends TypeHandler<?>> typeHandlerClass = (Class<? extends TypeHandler<?>>) resolveClass(typeHandler);
+
+        ParameterMapping parameterMapping = builderAssistant.buildParameterMapping(parameterClass, property, javaTypeClass, jdbcTypeEnum, resultMap, modeEnum, typeHandlerClass, numericScale);
+        parameterMappings.add(parameterMapping); //构建出参数集
+      }
+      builderAssistant.addParameterMap(id, parameterClass, parameterMappings);
+    }
+  }
+
+  private void resultMapElements(List<XNode> list) throws Exception {
+    for (XNode resultMapNode : list) {
+      try {
+        resultMapElement(resultMapNode);
+      } catch (IncompleteElementException e) {
+        // ignore, it will be retried
+      }
+    }
+  }
+
+  private ResultMap resultMapElement(XNode resultMapNode) throws Exception {
+    return resultMapElement(resultMapNode, Collections.<ResultMapping> emptyList());
+  }
 
     /**
      * 解析resultMap, 示例节点如下:
      *
      * 	 <resultMap id="selectAuthor" type="org.apache.ibatis.domain.blog.Author">
-     <id column="id" property="id" />
-     <result property="username" column="username" />
-     <result property="password" column="password" />
-     <result property="email" column="email" />
-     <result property="bio" column="bio" />
-     <result property="favouriteSection" column="favourite_section" />
-     </resultMap>
+             <id column="id" property="id" />
+             <result property="username" column="username" />
+             <result property="password" column="password" />
+             <result property="email" column="email" />
+             <result property="bio" column="bio" />
+             <result property="favouriteSection" column="favourite_section" />
+         </resultMap>
 
      * @param resultMapNode 待处理的节点
      * @param additionalResultMappings 附加参数列表
      * @return
      * @throws Exception
      */
-    private ResultMap resultMapElement(XNode resultMapNode, List<ResultMapping> additionalResultMappings) throws Exception {
-        ErrorContext.instance().activity("processing " + resultMapNode.getValueBasedIdentifier());
-
-        //1. 取ID,这个ID我们通常会设置, 不设置则自己生成一个
-        String id = resultMapNode.getStringAttribute("id",
-                resultMapNode.getValueBasedIdentifier());
-
-        //2. 取TYPE,这个Type通常我们也会设置
-        String type = resultMapNode.getStringAttribute("type",
-                resultMapNode.getStringAttribute("ofType",
-                        resultMapNode.getStringAttribute("resultType",
-                                resultMapNode.getStringAttribute("javaType"))));
-
-        //3. 继承自哪个Map, resultMap是可以有继承性的.
-        String extend = resultMapNode.getStringAttribute("extends");
-        //4. 是否自动Mapping
-        Boolean autoMapping = resultMapNode.getBooleanAttribute("autoMapping");
-
-        //5. 解析resultMap对应的类型
-        Class<?> typeClass = resolveClass(type);
-
-        Discriminator discriminator = null;
-
-        List<ResultMapping> resultMappings = new ArrayList<ResultMapping>();
-        resultMappings.addAll(additionalResultMappings);
-        List<XNode> resultChildren = resultMapNode.getChildren();
-
-        //6 节点本身的参数并不复杂,复杂的是其以拥有的子节点,下面开始解析子节点.
-        for (XNode resultChild : resultChildren) {
-            //根据名称判断子节点的类型
-            if ("constructor".equals(resultChild.getName())) {
-                //6.1 节点可能是constructor, 于是解析构造函数
+  private ResultMap resultMapElement(XNode resultMapNode, List<ResultMapping> additionalResultMappings) throws Exception {
+    ErrorContext.instance().activity("processing " + resultMapNode.getValueBasedIdentifier());
+
+      //1. 取ID,这个ID我们通常会设置, 不设置则自己生成一个
+      String id = resultMapNode.getStringAttribute("id",
+        resultMapNode.getValueBasedIdentifier());
+
+      //2. 取TYPE,这个Type通常我们也会设置
+    String type = resultMapNode.getStringAttribute("type",
+        resultMapNode.getStringAttribute("ofType",
+            resultMapNode.getStringAttribute("resultType",
+                resultMapNode.getStringAttribute("javaType"))));
+
+      //3. 继承自哪个Map, resultMap是可以有继承性的.
+    String extend = resultMapNode.getStringAttribute("extends");
+      //4. 是否自动Mapping
+      Boolean autoMapping = resultMapNode.getBooleanAttribute("autoMapping");
+
+      //5. 解析resultMap对应的类型
+    Class<?> typeClass = resolveClass(type);
+
+    Discriminator discriminator = null;
+
+    List<ResultMapping> resultMappings = new ArrayList<ResultMapping>();
+    resultMappings.addAll(additionalResultMappings);
+    List<XNode> resultChildren = resultMapNode.getChildren();
+
+    //6 节点本身的参数并不复杂,复杂的是其以拥有的子节点,下面开始解析子节点.
+    for (XNode resultChild : resultChildren) {
+          //根据名称判断子节点的类型
+        if ("constructor".equals(resultChild.getName())) {
+              //6.1 节点可能是constructor, 于是解析构造函数
                 processConstructorElement(resultChild, typeClass, resultMappings);
-            } else if ("discriminator".equals(resultChild.getName())) {
-                //6.2 节点可能是过滤器节点, 用单独的方法去处理
-                discriminator = processDiscriminatorElement(resultChild, typeClass, resultMappings);
-            } else {
-                //6.3 其它的单独处理, ResultFlag为一个枚举,可能是ID, 也可能是CONSTRUCTOR
-                List<ResultFlag> flags = new ArrayList<ResultFlag>();
-                if ("id".equals(resultChild.getName())) {
-                    flags.add(ResultFlag.ID);
-                }
-
-                resultMappings.add(buildResultMappingFromContext(resultChild, typeClass, flags));
+        } else if ("discriminator".equals(resultChild.getName())) {
+              //6.2 节点可能是过滤器节点, 用单独的方法去处理
+              discriminator = processDiscriminatorElement(resultChild, typeClass, resultMappings);
+        } else {
+            //6.3 其它的单独处理, ResultFlag为一个枚举,可能是ID, 也可能是CONSTRUCTOR
+            List<ResultFlag> flags = new ArrayList<ResultFlag>();
+            if ("id".equals(resultChild.getName())) {
+                flags.add(ResultFlag.ID);
             }
+
+            resultMappings.add(buildResultMappingFromContext(resultChild, typeClass, flags));
         }
-
-        //总之,我们最终生成了一个表示resultMapping关系的对象列表.
-        ResultMapResolver resultMapResolver = new ResultMapResolver(builderAssistant, id, typeClass, extend, discriminator, resultMappings, autoMapping);
-        try {
-            return resultMapResolver.resolve();
-        } catch (IncompleteElementException e) {
-            configuration.addIncompleteResultMap(resultMapResolver);
-            throw e;
-        }
-    }
+    }
+
+      //总之,我们最终生成了一个表示resultMapping关系的对象列表.
+    ResultMapResolver resultMapResolver = new ResultMapResolver(builderAssistant, id, typeClass, extend, discriminator, resultMappings, autoMapping);
+    try {
+      return resultMapResolver.resolve();
+    } catch (IncompleteElementException  e) {
+      configuration.addIncompleteResultMap(resultMapResolver);
+      throw e;
+    }
+  }
 
     /**
      * 单独处理constructor节点
@@ -479,69 +426,69 @@
      * @param resultMappings 原有的resultMapping
      * @throws Exception
      */
-    private void processConstructorElement(XNode resultChild, Class<?> resultType, List<ResultMapping> resultMappings) throws Exception {
-        List<XNode> argChildren = resultChild.getChildren();
-        //主要是要处理其子节点
-        for (XNode argChild : argChildren) {
-            List<ResultFlag> flags = new ArrayList<ResultFlag>();
-            flags.add(ResultFlag.CONSTRUCTOR); //添加constructor标签,表示这个来自于构造节点
-            if ("idArg".equals(argChild.getName())) {
-                flags.add(ResultFlag.ID); //如果节点是idArg, 添加ID
-            }
-
-            resultMappings.add(buildResultMappingFromContext(argChild, resultType, flags));
-        }
-    }
+  private void processConstructorElement(XNode resultChild, Class<?> resultType, List<ResultMapping> resultMappings) throws Exception {
+    List<XNode> argChildren = resultChild.getChildren();
+      //主要是要处理其子节点
+    for (XNode argChild : argChildren) {
+      List<ResultFlag> flags = new ArrayList<ResultFlag>();
+      flags.add(ResultFlag.CONSTRUCTOR); //添加constructor标签,表示这个来自于构造节点
+      if ("idArg".equals(argChild.getName())) {
+        flags.add(ResultFlag.ID); //如果节点是idArg, 添加ID
+      }
+
+      resultMappings.add(buildResultMappingFromContext(argChild, resultType, flags));
+    }
+  }
 
     /**
      * 单独处理discriminator节点,  这个节点不是太好理解,一个示例定义如下:
      *
      *
      * <discriminator javaType="int" column="draft">
-     <case value="1">
-     由于case 子句没有指定 resultMap, 所以其子节点会被解析成一个resultMap.ID是根据一定的规则生成的.
-     <association property="author" resultMap="joinedAuthor"/>
-     <collection property="comments" resultMap="joinedComment"/>
-     <collection property="tags" resultMap="joinedTag"/>
-     </case>
-     </discriminator>
+            <case value="1">
+                 由于case 子句没有指定 resultMap, 所以其子节点会被解析成一个resultMap.ID是根据一定的规则生成的.
+                 <association property="author" resultMap="joinedAuthor"/>
+                 <collection property="comments" resultMap="joinedComment"/>
+                 <collection property="tags" resultMap="joinedTag"/>
+            </case>
+      </discriminator>
      * @param context discriminator节点
      * @param resultType map的类型
      * @param resultMappings 结果mapping
      * @return 解析后生成一个Discriminator
      * @throws Exception
      */
-    private Discriminator processDiscriminatorElement(XNode context, Class<?> resultType, List<ResultMapping> resultMappings) throws Exception {
-        String column = context.getStringAttribute("column");
-        String javaType = context.getStringAttribute("javaType"); //JAVA类
-        String jdbcType = context.getStringAttribute("jdbcType");
-        String typeHandler = context.getStringAttribute("typeHandler");
-        Class<?> javaTypeClass = resolveClass(javaType);
-        @SuppressWarnings("unchecked")
-        Class<? extends TypeHandler<?>> typeHandlerClass = (Class<? extends TypeHandler<?>>) resolveClass(typeHandler);
-        JdbcType jdbcTypeEnum = resolveJdbcType(jdbcType);
-        Map<String, String> discriminatorMap = new HashMap<String, String>();
-
-        //对于这个节点来说,其子节点都是case子句,所以下面对于case子句进行处理
-        for (XNode caseChild : context.getChildren()) {
-            //对于case子句来说, 最重要的是就是value和 resultMap了.
-            String value = caseChild.getStringAttribute("value"); //比如1
-            //value是肯定有的, 但resultMap不一定会设置,假设简单的情况下, resultMap设置了, 则直接取其值
-            String resultMap = caseChild.getStringAttribute("resultMap",
-                    processNestedResultMappings(caseChild, resultMappings)); //继续解析.
-
-            discriminatorMap.put(value, resultMap); //总之最终是一个值和MAP名称的映射关系.
-        }
-        return builderAssistant.buildDiscriminator(resultType, column, javaTypeClass, jdbcTypeEnum, typeHandlerClass, discriminatorMap);
-    }
-
-
-    private void sqlElement(List<XNode> list) throws Exception {
-        if (configuration.getDatabaseId() != null) {
-            sqlElement(list, configuration.getDatabaseId());
-        }
-        sqlElement(list, null);
-    }
+  private Discriminator processDiscriminatorElement(XNode context, Class<?> resultType, List<ResultMapping> resultMappings) throws Exception {
+    String column = context.getStringAttribute("column");
+    String javaType = context.getStringAttribute("javaType"); //JAVA类
+    String jdbcType = context.getStringAttribute("jdbcType");
+    String typeHandler = context.getStringAttribute("typeHandler");
+    Class<?> javaTypeClass = resolveClass(javaType);
+    @SuppressWarnings("unchecked")
+    Class<? extends TypeHandler<?>> typeHandlerClass = (Class<? extends TypeHandler<?>>) resolveClass(typeHandler);
+    JdbcType jdbcTypeEnum = resolveJdbcType(jdbcType);
+    Map<String, String> discriminatorMap = new HashMap<String, String>();
+
+      //对于这个节点来说,其子节点都是case子句,所以下面对于case子句进行处理
+    for (XNode caseChild : context.getChildren()) {
+        //对于case子句来说, 最重要的是就是value和 resultMap了.
+      String value = caseChild.getStringAttribute("value"); //比如1
+        //value是肯定有的, 但resultMap不一定会设置,假设简单的情况下, resultMap设置了, 则直接取其值
+      String resultMap = caseChild.getStringAttribute("resultMap",
+              processNestedResultMappings(caseChild, resultMappings)); //继续解析.
+
+      discriminatorMap.put(value, resultMap); //总之最终是一个值和MAP名称的映射关系.
+    }
+    return builderAssistant.buildDiscriminator(resultType, column, javaTypeClass, jdbcTypeEnum, typeHandlerClass, discriminatorMap);
+  }
+
+
+  private void sqlElement(List<XNode> list) throws Exception {
+    if (configuration.getDatabaseId() != null) {
+      sqlElement(list, configuration.getDatabaseId());
+    }
+    sqlElement(list, null);
+  }
 
     /**
      * 解析sql节点, 有点类似于变量定义
@@ -554,36 +501,36 @@
      * @param requiredDatabaseId 要求的DB ID
      * @throws Exception
      */
-    private void sqlElement(List<XNode> list, String requiredDatabaseId) throws Exception {
-        for (XNode context : list) {
-            String databaseId = context.getStringAttribute("databaseId");
-            String id = context.getStringAttribute("id");
-            id = builderAssistant.applyCurrentNamespace(id, false);
-            if (databaseIdMatchesCurrent(id, databaseId, requiredDatabaseId)) {
-                sqlFragments.put(id, context);
-            }
+  private void sqlElement(List<XNode> list, String requiredDatabaseId) throws Exception {
+    for (XNode context : list) {
+      String databaseId = context.getStringAttribute("databaseId");
+      String id = context.getStringAttribute("id");
+      id = builderAssistant.applyCurrentNamespace(id, false);
+      if (databaseIdMatchesCurrent(id, databaseId, requiredDatabaseId)) {
+        sqlFragments.put(id, context);
+      }
+    }
+  }
+  
+  private boolean databaseIdMatchesCurrent(String id, String databaseId, String requiredDatabaseId) {
+    if (requiredDatabaseId != null) {
+      if (!requiredDatabaseId.equals(databaseId)) {
+        return false;
+      }
+    } else {
+      if (databaseId != null) {
+        return false;
+      }
+      // skip this fragment if there is a previous one with a not null databaseId
+      if (this.sqlFragments.containsKey(id)) {
+        XNode context = this.sqlFragments.get(id);
+        if (context.getStringAttribute("databaseId") != null) {
+          return false;
         }
-    }
-
-    private boolean databaseIdMatchesCurrent(String id, String databaseId, String requiredDatabaseId) {
-        if (requiredDatabaseId != null) {
-            if (!requiredDatabaseId.equals(databaseId)) {
-                return false;
-            }
-        } else {
-            if (databaseId != null) {
-                return false;
-            }
-            // skip this fragment if there is a previous one with a not null databaseId
-            if (this.sqlFragments.containsKey(id)) {
-                XNode context = this.sqlFragments.get(id);
-                if (context.getStringAttribute("databaseId") != null) {
-                    return false;
-                }
-            }
-        }
-        return true;
-    }
+      }
+    }
+    return true;
+  }
 
     /**
      * 统一解析,那么可能的节点是ID/RESULT/ASSOCIATION/COLLECTION/IDARG/ARG
@@ -596,112 +543,103 @@
      * @return 转换之后的对象
      * @throws Exception
      */
-    private ResultMapping buildResultMappingFromContext(XNode context, Class<?> resultType, List<ResultFlag> flags) throws Exception {
-        String property;
-
-        //如果是constructor节点, 则属性由name表示, 否则其它由property表示
-        if (flags.contains(ResultFlag.CONSTRUCTOR)) {
-            property = context.getStringAttribute("name");
-        } else {
-            property = context.getStringAttribute("property");
+  private ResultMapping buildResultMappingFromContext(XNode context, Class<?> resultType, List<ResultFlag> flags) throws Exception {
+    String property;
+
+      //如果是constructor节点, 则属性由name表示, 否则其它由property表示
+    if (flags.contains(ResultFlag.CONSTRUCTOR)) {
+      property = context.getStringAttribute("name");
+    } else {
+      property = context.getStringAttribute("property");
+    }
+      //以下是一些常见的字段
+    String column = context.getStringAttribute("column"); //列名, 即数据表中的列名
+    String javaType = context.getStringAttribute("javaType"); //JAVA类型
+    String jdbcType = context.getStringAttribute("jdbcType"); //JDBC的类型
+    String nestedSelect = context.getStringAttribute("select"); //select子句,这个一般在一对多的时候能用到.
+      //上面是result/id/idArg/arg 这类节点有的内容,相对比较简单
+
+
+      // 下面是assocation和collection节点需要关注的内容, 以及case节点.
+      //解析resultMap属性, 这个应该是很少能用到吧,暂时不分析
+      // assocition/collection 节点需要关注这个.
+    String nestedResultMap = context.getStringAttribute("resultMap",
+        processNestedResultMappings(context, Collections.<ResultMapping> emptyList()));
+      //非空列?
+    String notNullColumn = context.getStringAttribute("notNullColumn");
+      //列前缀
+    String columnPrefix = context.getStringAttribute("columnPrefix");
+      //typeHandler, 即类型处理器
+    String typeHandler = context.getStringAttribute("typeHandler");
+      //resultSet
+    String resultSet = context.getStringAttribute("resultSet");
+      //外键,这个不常用
+    String foreignColumn = context.getStringAttribute("foreignColumn");
+      //根据fetchType来决定是否延迟加载, 可以设置lazy, eager或不设置.
+    boolean lazy = "lazy".equals(
+            context.getStringAttribute("fetchType", configuration.isLazyLoadingEnabled() ? "lazy" : "eager"));
+
+    Class<?> javaTypeClass = resolveClass(javaType); //java类型
+
+      //处理器类型, 如果直接指定了,当然不会为NULL, 也就不用从MAP中查找了
+    @SuppressWarnings("unchecked")
+    Class<? extends TypeHandler<?>> typeHandlerClass =
+            (Class<? extends TypeHandler<?>>) resolveClass(typeHandler);
+
+      //JDBC类型,也可能为nULL
+    JdbcType jdbcTypeEnum = resolveJdbcType(jdbcType);
+
+      //最终的构造方法
+    return builderAssistant.buildResultMapping(resultType, property, column, javaTypeClass, jdbcTypeEnum, nestedSelect, nestedResultMap, notNullColumn, columnPrefix, typeHandlerClass, flags, resultSet, foreignColumn, lazy);
+  }
+
+    //节点是case节点,且无select
+  private String processNestedResultMappings(XNode context, List<ResultMapping> resultMappings) throws Exception {
+    if ("association".equals(context.getName())
+        || "collection".equals(context.getName())
+        || "case".equals(context.getName())) {
+      if (context.getStringAttribute("select") == null) {
+          //则继续解析.
+        ResultMap resultMap = resultMapElement(context, resultMappings);
+        return resultMap.getId();
+      }
+    }
+    return null;
+  }
+
+    /**
+     * 注意这一个方法, 非常重要.
+     */
+  private void bindMapperForNamespace() {
+    String namespace = builderAssistant.getCurrentNamespace();
+    if (namespace != null) {
+      Class<?> boundType = null;
+      try {
+        boundType = Resources.classForName(namespace);
+      } catch (ClassNotFoundException e) {
+        //ignore, bound type is not required
+      }
+      if (boundType != null) {
+          //如果nameSpace对应了一个Mapper, 且没有被解析, 则对这个Mapper进行解析
+          // 前缀是加上"namespace:"
+        if (!configuration.hasMapper(boundType)) {
+          // Spring may not know the real resource name so we set a flag
+          // to prevent loading again this resource from the mapper interface
+          // look at MapperAnnotationBuilder#loadXmlResource
+          configuration.addLoadedResource("namespace:" + namespace);
+
+            //所以,如果在XML中配置的namespace是一个类的话,
+            //那么 mybatis在解析时,肯定就会将这个类找出来,并对上面的注解加以解析.
+
+            //那么现在问题来了, 如果某个方法即在xml中定义了,又有@Select注解,应该如何破呢?
+            //经过排查, 由于在添加statement时,并没有判断configuration中是否存在,
+            // 但是, configuration使用的是StrictMap, 不允许重复添加
+
+            // 所以,上面说这种情况是不允许存在的.
+          configuration.addMapper(boundType);
         }
-        //以下是一些常见的字段
-        String column = context.getStringAttribute("column"); //列名, 即数据表中的列名
-        String javaType = context.getStringAttribute("javaType"); //JAVA类型
-        String jdbcType = context.getStringAttribute("jdbcType"); //JDBC的类型
-        String nestedSelect = context.getStringAttribute("select"); //select子句,这个一般在一对多的时候能用到.
-        //上面是result/id/idArg/arg 这类节点有的内容,相对比较简单
-
-
-        // 下面是assocation和collection节点需要关注的内容, 以及case节点.
-        //解析resultMap属性, 这个应该是很少能用到吧,暂时不分析
-        // assocition/collection 节点需要关注这个.
-        String nestedResultMap = context.getStringAttribute("resultMap",
-                processNestedResultMappings(context, Collections.<ResultMapping>emptyList()));
-        //非空列?
-        String notNullColumn = context.getStringAttribute("notNullColumn");
-        //列前缀
-        String columnPrefix = context.getStringAttribute("columnPrefix");
-        //typeHandler, 即类型处理器
-        String typeHandler = context.getStringAttribute("typeHandler");
-        //resultSet
-        String resultSet = context.getStringAttribute("resultSet");
-        //外键,这个不常用
-        String foreignColumn = context.getStringAttribute("foreignColumn");
-        //根据fetchType来决定是否延迟加载, 可以设置lazy, eager或不设置.
-        boolean lazy = "lazy".equals(
-                context.getStringAttribute("fetchType", configuration.isLazyLoadingEnabled() ? "lazy" : "eager"));
-
-        Class<?> javaTypeClass = resolveClass(javaType); //java类型
-
-        //处理器类型, 如果直接指定了,当然不会为NULL, 也就不用从MAP中查找了
-        @SuppressWarnings("unchecked")
-        Class<? extends TypeHandler<?>> typeHandlerClass =
-                (Class<? extends TypeHandler<?>>) resolveClass(typeHandler);
-
-        //JDBC类型,也可能为nULL
-        JdbcType jdbcTypeEnum = resolveJdbcType(jdbcType);
-
-        //最终的构造方法
-        return builderAssistant.buildResultMapping(resultType, property, column, javaTypeClass, jdbcTypeEnum, nestedSelect, nestedResultMap, notNullColumn, columnPrefix, typeHandlerClass, flags, resultSet, foreignColumn, lazy);
-    }
-
-    //节点是case节点,且无select
-    private String processNestedResultMappings(XNode context, List<ResultMapping> resultMappings) throws Exception {
-        if ("association".equals(context.getName())
-                || "collection".equals(context.getName())
-                || "case".equals(context.getName())) {
-            if (context.getStringAttribute("select") == null) {
-                //则继续解析.
-                ResultMap resultMap = resultMapElement(context, resultMappings);
-                return resultMap.getId();
-            }
-        }
-        return null;
-    }
-
-    /**
-     * Mapper 文件已经解析完成, 下面做绑定的工作.
-     */
-    private void bindMapperForNamespace() {
-        String namespace = builderAssistant.getCurrentNamespace();
-        if (namespace != null) {
-
-            //1. 尝试根据命名空间得到其Mapper类定义
-            Class<?> boundType = null;
-            try {
-                boundType = Resources.classForName(namespace);
-            } catch (ClassNotFoundException e) {
-                //ignore, bound type is not required
-            }
-
-            //2. 如果找不到类,当然也就没有办法绑定了
-            // 但如果我们定义的是com.xxxx.Mapper之类的,其命名空间确实是一个类, 那么可以继续绑定的操作.
-            if (boundType != null) {
-                //如果nameSpace对应了一个Mapper, 且没有被解析, 则对这个Mapper进行解析
-                // 前缀是加上"namespace:"
-                if (!configuration.hasMapper(boundType)) {
-                    // Spring may not know the real resource name so we set a flag
-                    // to prevent loading again this resource from the mapper interface
-                    // look at MapperAnnotationBuilder#loadXmlResource
-
-                    // 这个的意思是说,在namespace之前加一个标签,以避免apperAnnotationBuilder在parse时
-                    // 调用loadXmlResource再次解析
-                    // 所以我们可以预见, loadXmlResource 在判断时一定会加上"namespace:" 前缀
-                    configuration.addLoadedResource("namespace:" + namespace);
-
-                    //所以,如果在XML中配置的namespace是一个类的话,
-                    //那么 mybatis在解析时,肯定就会将这个类找出来,并对上面的注解加以解析.
-
-                    //那么现在问题来了, 如果某个方法即在xml中定义了,又有@Select注解,应该如何破呢?
-                    //经过排查, 由于在添加statement时,并没有判断configuration中是否存在,
-                    // 但是, configuration使用的是StrictMap, 不允许重复添加
-
-                    // 所以,上面说这种情况是不允许存在的.
-                    configuration.addMapper(boundType);
-                }
-            }
-        }
-    }
+      }
+    }
+  }
 
 }